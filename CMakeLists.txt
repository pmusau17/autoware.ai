--- conflicted
+++ resolved
@@ -9,13 +9,6 @@
   jsk_recognition_msgs
   op_ros_helpers
   )
-
-
-<<<<<<< HEAD
-set(CMAKE_CXX_FLAGS "-std=c++11 -O2 -g -Wall ${CMAKE_CXX_FLAGS}")
-=======
-set(CMAKE_CXX_FLAGS "-O2 -Wall ${CMAKE_CXX_FLAGS}")
->>>>>>> 80905bd0
 
 catkin_package(
   CATKIN_DEPENDS
