name : Drivers
desc : Drivers desc sample
subs :
  - name : CAN
    desc : CAN desc sample
    subs :
      - name : can_converter
        desc : can_converter desc sample
        probe:
        run  : rosrun kvaser can_converter
      - name : can_draw
        desc : can_draw desc sample
        probe:
        run  : rosrun kvaser can_draw
      - name : can_listener
        desc : can_listener desc sample
        probe:
        run  : rosrun kvaser can_listener
        param: can_listener

  - name : Cameras
    desc : Cameras desc sample
    subs :
      - name : PointGrey Grasshoper 3 (USB1)
        desc : PointGrey Grasshoper 3 (USB1) desc sample
        probe: 'lsusb -d 1e10: > /dev/null'
        run  : roslaunch autoware_pointgrey_drivers grasshopper3.launch
        param: grasshopper3_params

      - name : PointGrey Generic
        desc : PointGrey Generic desc sample
        probe:
        run  : roslaunch pointgrey_camera_driver camera.launch

      - name : PointGrey LadyBug 5
        desc : PointGrey LadyBug 5 desc sample
        probe:
        run  : roslaunch autoware_pointgrey_drivers ladybug.launch
        param: ladybug_params

      - name : USB Generic
        desc : USB Generic desc sample
        probe: 'lsusb -v | grep wTerminalType | grep "Camera Sensor" > /dev/null'
        run  : roslaunch runtime_manager uvc_camera.launch
      - name : IEEE1394
        desc : IEEE1394 desc sample
        probe:
        run  :
      - name : Baumer VLG-22
        desc : Baumer VLG-22 desc sample
        probe:
        run  : roslaunch vlg22c_cam baumer.launch
<<<<<<< HEAD
      - name : IDS UI-3060CP
        desc : IDS UI-3060CP (Requires official ueye package)
        probe:
        run  : roslaunch ueye nodelets.launch
=======
>>>>>>> 6e6264fe
      - name : Sekonix 3322/3323 GMSLCamera
        desc : gmsl camera. run on PX2 only
        probe:
        run  : roslaunch autoware_driveworks_interface gmsl_interface

  - name : GNSS
    desc : GNSS desc sample
    subs :
      - name : Javad Delta 3 (TTY1)
        desc : Javad Delta 3 (TTY1) desc sample
        probe: 'lsusb -d 0584: > /dev/null' # probed if serial converter is connected
        run  : roslaunch javad_navsat_driver javad_navsat.launch
        param: serial
        gui  :
          flags : [ kill_children ]
      - name : Garmin GPS 18x LVC
        desc : Garmin GPS 18x LVC desc sample
        probe:
        run  : rosrun garmin garmin_gps_18x_lvc
      - name : Serial GNSS
        desc : Serial GNSS desc sample
        probe:
        run  : roslaunch nmea_navsat nmea_navsat.launch
        param: serial

  - name : IMU
    desc : IMU desc sample
    subs :
      - name : Memsic VG440
        desc : Memsic VG440 desc sample
        probe:
        run  : do_shell_exec "$(rospack find runtime_manager)/scripts/vg440.sh"
        param: vg440
        gui  :
          flags: [ kill_children ]
      - name : Xsens MTi-300
        desc : Xsens MTi-300 desc sample
        probe:
        run  : do_shell_exec "$(rospack find runtime_manager)/scripts/mti300.sh"
        param: mti300
        gui  :
          flags: [ kill_children ]
          baud : { flags: [ nl ] }
          mode : { flags: [ nl ] }
          frequency: { flags: [ nl ] }
      - name : MicroStrain 3DM-GX5-15
        desc : MicroStrain 3DM-GX5-15 desc sample
        probe:
        run  : do_shell_exec "$(rospack find runtime_manager)/scripts/3dm_gx5_15.sh"
        param: 3dm_gx5_15
        gui  :
          flags: [ kill_children ]
          baud : { flags: [ nl ] }

  - name : LIDARs
    desc : LIDARs desc sample
    subs :
      - name : Velodyne HDL-64E-S2
        desc : Launches the driver for the selected Velodyne sensor and publishes the pointcloud in points_raw. To select a custom calibration file press the [config] button.
        probe: 'ifconfig eth0 | grep "192.168.1.105" > /dev/null'
        run  : roslaunch velodyne_pointcloud velodyne_hdl64e_s2.launch
        param: calibration_path
        gui  :
          flags : [ SIGTERM, kill_children ]
          calibration :
            prop  : 0
            flags : [ center_v ]
      - name : Velodyne HDL-64E-S3
        desc : Launches the driver for the selected Velodyne sensor and publishes the pointcloud in points_raw. To select a custom calibration file press the [config] button.
        probe: 'ifconfig eth0 | grep "192.168.1.105" > /dev/null'
        run  : roslaunch velodyne_pointcloud velodyne_hdl64e_s3.launch
        param: calibration_path
        gui  :
          flags : [ SIGTERM, kill_children ]
          calibration :
            prop  : 0
            flags : [ center_v ]
      - name : Velodyne HDL-32E
        desc : Launches the driver for the selected Velodyne sensor and publishes the pointcloud in points_raw. To select a custom calibration file press the [config] button.
        probe: 'ping -c 1 -W 1 192.168.1.201 > /dev/null'
        run  : roslaunch velodyne_pointcloud velodyne_hdl32e.launch
        param: calibration_path
        gui  :
          flags : [ SIGTERM, kill_children ]
          calibration :
            prop  : 0
            flags : [ center_v ]
      - name : Velodyne VLP-32C
        desc : Launches the driver for the selected Velodyne sensor and publishes the pointcloud in points_raw. To select a custom calibration file press the [config] button.
        probe: 'ping -c 1 -W 1 192.168.1.201 > /dev/null'
        run  : roslaunch velodyne_pointcloud velodyne_vlp32c.launch
        param: calibration_path
        gui  :
          flags : [ SIGTERM, kill_children ]
          calibration :
            prop  : 0
            flags : [ center_v ]
      - name : Velodyne VLP-16
        desc : Launches the driver for the selected Velodyne sensor and publishes the pointcloud in points_raw. To select a custom calibration file press the [config] button.
        probe:
        run  : roslaunch velodyne_pointcloud velodyne_vlp16.launch
        param: calibration_path
        gui  :
          flags : [ SIGTERM, kill_children ]
          calibration :
            prop  : 0
            flags : [ center_v ]
      - name : Velodyne VLP-16 Hi-Res
        desc : Launches the driver for the selected Velodyne sensor and publishes the pointcloud in points_raw. To select a custom calibration file press the [config] button.
        probe:
        run  : roslaunch velodyne_pointcloud velodyne_vlp16_hires.launch
        param: calibration_path
        gui  :
          flags : [ SIGTERM, kill_children ]
          calibration :
            prop  : 0
            flags : [ center_v ]
      - name : Hokuyo 2D URG
        desc : urg_node supports SCIP 2.2 or earlier compliant laser range-finders.
        run  : roslaunch hokuyo top_urg.launch
        param: hokuyo_urg

      - name : Hokuyo 3D-URG
        desc : Hokuyo 3D-URG desc sample
        probe:
        run  : roslaunch hokuyo hokuyo_3d.launch
        param: hokuyo_3d

      - name : Sick LMS511
        desc : Initializes the Sick LMS511 driver
        probe:
        run  : roslaunch sick_driver lms511.launch
        param: sick_lms511

      - name : IBEO 8L Single
        desc : IBEO 8L Single desc sample
        probe:
        run  :

  - name : Other Sensors
    desc : Other Sensors desc sample
    subs :
      - {}

cmds:
  subs :
  - name : Points Downsampler
    desc : Points Downsampler desc sample
    subs :
    - name : voxel_grid_filter
      desc : voxel_grid_filter desc sample
      cmd  : roslaunch points_downsampler points_downsample.launch node_name:=voxel_grid_filter
      param: voxel_grid_filter
      gui  :
        sync :
          func : self.button_synchronization.GetValue()
    - name : ring_filter
      desc : ring_filter desc sample
      cmd  : roslaunch points_downsampler points_downsample.launch node_name:=ring_filter
      param: ring_filter
      gui  :
        sync :
          func : self.button_synchronization.GetValue()
    - name : distance_filter
      desc : distance_filter desc sample
      cmd  : roslaunch points_downsampler points_downsample.launch node_name:=distance_filter
      param: distance_filter
      gui  :
        sync :
          func : self.button_synchronization.GetValue()
    - name : random_filter
      desc : random_filter desc sample
      cmd  : roslaunch points_downsampler points_downsample.launch node_name:=random_filter
      param: random_filter
      gui  :
        sync :
          func : self.button_synchronization.GetValue()

  - name : Points Preprocessor
    desc : Points Preprocessor desc sample
    subs :
    - name : ring_ground_filter
      desc : ring_ground_filter performs ground filtering using the ring number contained on each point
      cmd  : roslaunch points_preprocessor ring_ground_filter.launch node_name:=ring_ground_filter
      param: ring_ground_filter
      gui  :
        sync :
          func : self.button_synchronization.GetValue()

    - name : ray_ground_filter
      desc : ray_ground_filter performs ground filtering using a radial-concentric based approach
      cmd  : roslaunch points_preprocessor ray_ground_filter.launch node_name:=ray_ground_filter
      param: ray_ground_filter

    - name : points_concat_filter
      desc : points_concat_filter filter performs merging multiple lidar input
      cmd  : roslaunch points_preprocessor points_concat_filter.launch node_name:=points_concat_filter
      param: points_concat_filter

    - name : cloud_transformer
      desc : Transforms cloud points' coordinates to the specified target frame
      cmd  : roslaunch points_preprocessor cloud_transformer.launch
      param: cloud_transformer
      
buttons:
  calibration_toolkit :
    desc  : calibration_toolkit desc sample
    run   : rosrun calibration_camera_lidar calibration_toolkit
    gui   :
      flags : [ SIGTERM ]

  calibration_publisher :
    desc  : calibration_publisher desc sample
    run   : roslaunch runtime_manager calibration_publisher.launch
    param : calibration_publisher
    gui   :
      flags : [ open_dialog ]
      open2_dialog_only : [ camera_id ]
      camera_id :
        border : 16
        flags : [ all ]
      file  :
        prop  : 1
      register_lidar2camera_tf :
        flags : [ nl ]
      publish_extrinsic_mat :
        flags : [ nl ]
      publish_camera_info :
        flags : [ nl ]

  points_image :
    desc  : points_image desc sample
    run   : roslaunch runtime_manager points2image.launch
    #param : points_image
    param : sel_cam_and_sync
    gui   :
      flags : [ need_camera_info ]
      sel_cam_dialog_only : [ camera_id ]
      camera_id :
        border : 16
        flags : [ all ]
      sync :
        func : self.button_synchronization.GetValue()

  scan_image :
    desc  : scan_image desc sample
    run   : rosrun scan2image scan2image
    #param : scan_image

  virtual_scan_image :
    desc  : virtual_scan_image desc sample
    run   : roslaunch runtime_manager vscan.launch
    #param : virtual_scan_image
    param : sel_cam_and_sync
    gui   :
      flags : [ need_camera_info, kill_children ]
      sel_cam_dialog_only : [ camera_id ]
      camera_id :
        border : 16
        flags : [ all ]
      sync :
        func : self.button_synchronization.GetValue()

  #camera_extrinsicMat_Publisher :
  #  run   : roslaunch runtime_manager ex_mat_pub.launch
  #  param : camera_extrinsicMat_Publisher

params :
  - name  : can_listener
    vars  :
    - name      : channel
      desc      : channel desc sample
      label     : 'Channel:'
      v         : 0
      cmd_param :
        delim     : ''

  - name  : calibration_path
    vars  :
    - name  : calibration
      desc  : calibration desc sample
      kind  : path
      v     : ''
      cmd_param :
        dash : ''
        delim: ':='
        must : False

  - name  : sick_lms511
    vars  :
    - name  : ip
      label : IP
      desc  : IP address of SICK LMS511
      kind  : str
      v     : 192.168.1.1
      cmd_param :
        dash : ''
        delim: ':='
        must : True

  - name  : grasshopper3_params
    vars  :
    - name  : CalibrationFile
      label : CalibrationFile
      desc  : Path to Autoware format calibration file
      kind  : path
      v     : ''
      cmd_param :
        dash        : ''
        delim       : ':='
        only_enable : True
    - name  : mode
      label : mode
      desc  : Camera mode (0,1,2,3,....). Default 0
      min   : 0
      max   : 32
      v     : 0
      cmd_param :
        dash        : ''
        delim       : ':='
    - name  : format
      label : format
      desc  : Pixel format ("raw" or "rgb")
      kind  : str
      v     : 'raw'
      cmd_param :
        dash        : ''
        delim       : ':='
    - name  : fps
      label : fps
      desc  : Frames per second to try to acquire. Default 20
      min   : 1
      max   : 24
      v     : 20
      cmd_param :
        dash        : ''
        delim       : ':='

  - name  : ladybug_params
    vars  :
    - name  : SCALE
      label : SCALE
      desc  : scale, resize downsample ratio (0.1 - 1.0) Default 0.2
      min   : 0.1
      max   : 1.0
      v     : 0.2
      cmd_param :
        dash        : ''
        delim       : ':='
        only_enable : True
    - name  : CalibrationFile
      label : CalibrationFile
      desc  : Path to Autoware format calibration file
      kind  : path
      v     : ''
      cmd_param :
        dash        : ''
        delim       : ':='
        only_enable : True

#  - name  : points_image
#    vars  :
#    - name      : file
#      kind      : path
#      v         : ''
#      cmd_param :
#        delim : ''

#  - name  : scan_image
#    vars  :
#    - name      : file
#      kind      : path
#      v         : ''
#      rosparam  : /scan2image/camera_yaml

#  - name  : virtual_scan_image
#    vars  :
#    - name      : file
#      kind      : path
#      v         : ''
#      cmd_param :
#        dash : ''
#        delim: ':='

  - name  : voxel_grid_filter
    topic : /config/voxel_grid_filter
    msg   : ConfigVoxelGridFilter
    vars  :
    - name  : points_topic
      desc  : input point topic to downsample
      label : Points topic
      kind  : str
      v     : /points_raw
      cmd_param :
        dash        : ''
        delim       : ':='
    - name  : voxel_leaf_size
      desc  : voxel_leaf_size desc sample
      label : Voxel Leaf Size
      min   : 0
      max   : 10
      v     : 2.0
    - name  : measurement_range
      desc  : measurement_range desc sample
      label : Measurement Range
      min   : 0
      max   : 200
      v     : 200
    - name      : sync
      kind      : hide
      v         : False
      cmd_param :
        dash        : ''
        delim       : ':='
        only_enable : True

  - name  : ring_filter
    topic : /config/ring_filter
    msg   : ConfigRingFilter
    vars  :
    - name  : points_topic
      desc  : input point topic to downsample
      label : Points topic
      kind  : str
      v     : /points_raw
      cmd_param :
        dash        : ''
        delim       : ':='
    - name  : ring_div
      desc  : ring_div desc sample
      label : Ring Div
      min   : 1
      max   : 64
      v     : 3
    - name  : voxel_leaf_size
      desc  : voxel_leaf_size desc sample
      label : Voxel Leaf Size
      min   : 0
      max   : 10
      v     : 2.0
    - name  : measurement_range
      desc  : measurement_range desc sample
      label : Measurement Range
      min   : 0
      max   : 200
      v     : 200
    - name      : sync
      kind      : hide
      v         : False
      cmd_param :
        dash        : ''
        delim       : ':='
        only_enable : True

  - name  : distance_filter
    topic : /config/distance_filter
    msg   : ConfigDistanceFilter
    vars  :
    - name  : points_topic
      desc  : input point topic to downsample
      label : Points topic
      kind  : str
      v     : /points_raw
      cmd_param :
        dash        : ''
        delim       : ':='
    - name  : sample_num
      desc  : sample_num desc sample
      label : Sample Num
      min   : 100
      max   : 30000
      v     : 10000
    - name  : measurement_range
      desc  : measurement_range desc sample
      label : Measurement Range
      min   : 0
      max   : 200
      v     : 200
    - name      : sync
      kind      : hide
      v         : False
      cmd_param :
        dash        : ''
        delim       : ':='
        only_enable : True

  - name  : random_filter
    topic : /config/random_filter
    msg   : ConfigRandomFilter
    vars  :
    - name  : points_topic
      desc  : input point topic to downsample
      label : Points topic
      kind  : str
      v     : /points_raw
      cmd_param :
        dash        : ''
        delim       : ':='
    - name  : sample_num
      desc  : sample_num desc sample
      label : Sample Num
      min   : 100
      max   : 30000
      v     : 10000
    - name  : measurement_range
      desc  : measurement_range desc sample
      label : Measurement Range
      min   : 0
      max   : 200
      v     : 200
    - name      : sync
      kind      : hide
      v         : False
      cmd_param :
        dash        : ''
        delim       : ':='
        only_enable : True

  - name  : ring_ground_filter
    topic : /config/ring_ground_filter
    msg   : ConfigRingGroundFilter
    vars  :
    - name  : point_topic
      desc  : Input PointCloud Topic name, ground filtering will be performed.
      label : 'input_point_topic'
      kind  : str
      v     : /points_raw
      cmd_param :
        dash        : ''
        delim       : ':='
    - name  : sensor_model
      desc  : sensor_model desc sample
      label : Sensor Model
      kind  : radio_box
      choices: [ '64', '32', '16' ]
      descs  : [ 'HDL-64e', 'HDL-32e', 'VLP-16' ]
      choices_type: str
      v     : '32'
    - name  : sensor_height
      desc  : sensor_height desc sample
      label : Sensor Height
      min   : -3.0
      max   : 3.0
      v     : 1.72
    - name  : max_slope
      desc  : max_slope desc sample
      label : Max Slope
      min   : 0.0
      max   : 40.0
      v     : 20.0
    - name  : point_distance
      desc  : point_distance desc sample
      label : Point Distance
      min   : 0.0
      max   : 1.0
      v     : 0.05
    - name  : min_point
      desc  : min_point desc sample
      label : Min Point
      min   : 1
      max   : 10
      v     : 3
    - name  : clipping_thres
      desc  : clipping_thres desc sample
      label : Clipping Thres
      min   : -3.0
      max   : 3.0
      v     : -0.5
    - name  : gap_thres
      desc  : gap_thres desc sample
      label : Gap Thres
      min   : 0.0
      max   : 3.0
      v     : 0.5

  - name  : calibration_publisher
    vars  :
    - name         : camera_id
      desc         : camera_id desc sample
      kind         : menu
      label        : Camera ID
      choices_type : str
      v            : ''
      cmd_param    :
        dash         : ''
        delim        : ':='
        only_enable  : True
        tail         : True
    - name      : target_frame
      desc      : Registers TF to this coordinate frame (default velodyne)
      label     : target_frame
      kind      : str
      v         : 'velodyne'
      cmd_param :
        dash      : ''
        delim     : ':='
    - name      : file
      desc      : file desc sample
      kind      : path
      v         : ''
      cmd_param :
        delim     : 'file:='
        must      : True
    - name      : register_lidar2camera_tf
      desc      : register_lidar2camera_tf desc sample
      label     : register TF between lidar and camera
      kind      : checkbox
      v         : True
      cmd_param :
        dash      : ''
        delim     : ':='
    - name      : publish_extrinsic_mat
      desc      : publish_extrinsic_mat desc sample
      label     : publish extrinsic matrix
      kind      : checkbox
      v         : True
      cmd_param :
        dash      : ''
        delim     : ':='
    - name      : publish_camera_info
      desc      : publish_camera_info desc sample
      label     : publish camera_info
      kind      : checkbox
      v         : False
      cmd_param :
        dash      : ''
        delim     : ':='
    - name      : solo_camera
      kind      : hide
      v         : True
      cmd_param :
        dash         : ''
        delim        : ':='
        only_disable : True
        tail         : True

#  - name  : camera_extrinsicMat_Publisher
#    vars  :
#    - name      : file
#      kind      : path
#      v         : ''
#      cmd_param :
#        dash : ''
#        delim: ':='

  - name : serial
    vars :
    - name      : port
      desc      : port desc sample
      label     : 'Device name:'
      kind      : path
      v         : /dev/ttyUSB0
      cmd_param :
        dash      : ''
        delim     : ':='
    - name      : baud
      desc      : baud desc sample
      label     : 'Baud:'
      kind      : menu
      choices   : [ '1200', '2400', '4800', '9600', '19200', '38400', '57600', '115200', '230400' ]
      choices_type : str
      v         : '9600'
      cmd_param :
        dash      : ''
        delim     : ':='

  - name : vg440
    vars :
    - name      : port
      desc      : port desc sample
      label     : 'Device name:'
      kind      : path
      v         : /dev/ttyUSB0
      cmd_param :
        delim     : ''
    - name      : baud
      desc      : baud desc sample
      label     : 'Baud:'
      kind      : menu
      choices   : [ '1200', '2400', '4800', '9600', '19200', '38400', '57600', '115200', '230400' ]
      choices_type : str
      v         : '57600'
      cmd_param :
        delim     : ''

  - name : mti300
    vars :
    - name      : port
      desc      : port desc sample
      label     : 'Device name:'
      kind      : path
      v         : /dev/ttyUSB0
      cmd_param :
        delim     : ''
    - name      : baud
      desc      : baud desc sample
      label     : 'Baud:'
      kind      : menu
      choices   : [ '1200', '2400', '4800', '9600', '19200', '38400', '57600', '115200', '230400' ]
      choices_type : str
      v         : '115200'
      cmd_param :
        delim     : ''
    - name      : mode
      desc      : mode desc sample
      label     : 'Mode:'
      kind      : menu
      choices   : [ '1', '2', '3' ]
      choices_type : str
      v         : '2'
      cmd_param :
        delim     : ''
    - name      : frequency
      desc      : frequency desc sample
      label     : 'Frequency:'
      kind      : menu
      choices   : [ '1','5','10','20','40','50','80','100','200','400' ]
      choices_type : str
      v         : '100'
      cmd_param :
        delim     : ''
    - name      : wait_sec
      desc      : wait sec of booting between mtdevice and mtnode
      label     : 'Wait sec:'
      kind      : num
      v         : 3
      cmd_param :
        delim     : ''

  - name : 3dm_gx5_15
    vars :
    - name      : port
      desc      : port desc sample
      label     : 'Device name:'
      kind      : path
      v         : /dev/ttyACM0
      cmd_param :
        delim     : ''
    - name      : baud
      desc      : baud desc sample
      label     : 'Baud:'
      kind      : menu
      choices   : [ '1200', '2400', '4800', '9600', '19200', '38400', '57600', '115200', '230400' ]
      choices_type : str
      v         : '115200'
      cmd_param :
        delim     : ''
    - name      : frequency
      desc      : frequency desc sample
      label     : 'Frequency:'
      kind      : menu
      choices   : [ '1','5','10','20','40','50','80','100','200','400' ]
      choices_type : str
      v         : '100'
      cmd_param :
        delim     : ''

  - name : sel_cam_and_sync
    vars :
    - name         : camera_id
      desc         : camera_id desc sample
      kind         : menu
      label        : Camera ID
      choices_type : str
      v            : ''
      cmd_param    :
        dash         : ''
        delim        : ':='
        only_enable  : True
    - name      : sync
      kind      : hide
      v         : False
      cmd_param :
        dash        : ''
        delim       : ':='
        only_enable : True

  - name  : ray_ground_filter
    topic : /config/ray_ground_filter
    msg   : ConfigRayGroundFilter
    vars  :
    - name  : input_point_topic
      desc  : Input PointCloud Topic name, ground filtering will be performed.
      label : 'input_point_topic'
      kind  : str
      v     : /points_raw
      cmd_param :
        dash        : ''
        delim       : ':='
    - name  : sensor_height
      desc  : Height of the sensor from the ground
      label : sensor_height
      min   : -5
      max   : 5
      v     : 1.8
      cmd_param :
        dash        : ''
        delim       : ':='
    - name  : clipping_height
      desc  : Remove Points above this height value (default 0.2 meters)
      label : clipping_height
      min   : -5
      max   : 5
      v     : 0.2
      cmd_param :
        dash        : ''
        delim       : ':='
    - name  : min_point_distance
      desc  : Removes Points closer than this distance from the sensor origin (default 1.85 meters)
      label : min_point_distance
      min   : 0
      max   : 5
      v     : 1.85
      cmd_param :
        dash        : ''
        delim       : ':='
    - name  : radial_divider_angle
      desc  : Angle of each Radial division on the XY Plane (default 0.08 degrees)
      label : radial_divider_angle
      min   : 0.01
      max   : 5
      v     : 0.08
      cmd_param :
        dash        : ''
        delim       : ':='
    - name  : concentric_divider_distance
      desc  : Distance of each concentric division on the XY Plane (default 0.01 meters)
      label : concentric_divider_distance
      min   : 0.01
      max   : 1
      v     : 0.01
      cmd_param :
        dash        : ''
        delim       : ':='
    - name  : local_max_slope
      desc  : Max Slope of the ground between Points (default 8 degrees)
      label : local_max_slope
      min   : 1
      max   : 25
      v     : 8
      cmd_param :
        dash        : ''
        delim       : ':='
    - name  : general_max_slope
      desc  : Max Slope of the ground in the entire PointCloud (default 5 degrees)
      label : general_max_slope
      min   : 1
      max   : 25
      v     : 5
      cmd_param :
        dash        : ''
        delim       : ':='
    - name  : min_height_threshold
      desc  : Minimum height threshold between points (default 0.05 meters)
      label : min_height_threshold
      min   : 0.01
      max   : 0.5
      v     : 0.05
      cmd_param :
        dash        : ''
        delim       : ':='
    - name  : reclass_distance_threshold
      desc  : Distance between points at which re classification will occur (default 0.2 meters)
      label : reclass_distance_threshold
      min   : 0.01
      max   : 1
      v     : 0.2
      cmd_param :
        dash        : ''
        delim       : ':='

  - name  : points_concat_filter
    topic : /config/points_concat_filter
    msg   : ConfigPointsConcatFilter
    vars  :
    - name  : input0
      desc  : 1st concatinated pointcloud topic
      label : Lidar0 topic
      kind  : str
      v     : /lidar0/points_raw
      cmd_param :
        dash        : ''
        delim       : ':='
    - name  : input1
      desc  : 2nd concatinated pointcloud topic
      label : Lidar1 topic
      kind  : str
      v     : /lidar1/points_raw
      cmd_param :
        dash        : ''
        delim       : ':='
    - name  : output_frame
      desc  : Concatinated pointcloud frame
      label : output_frame
      kind  : str
      v     : lidar_frame

  - name  : cloud_transformer
    vars  :
    - name  : input_point_topic
      desc  : Input PointCloud Topic name, i.e. /points_raw
      label : input_point_topic
      kind  : str
      v     : /points_raw
      cmd_param :
        dash        : ''
        delim       : ':='
    - name  : target_frame
      desc  : Target Frame to transform the Input Point Cloud
      label : target_frame
      kind  : str
      v     : base_link
      cmd_param :
        dash        : ''
        delim       : ':='
    - name  : output_point_topic
      desc  : Output PointCloud Topic name, /points_transformed
      label : output_point_topic
      kind  : str
      v     : /points_transformed
      cmd_param :
        dash        : ''
        delim       : ':='

  - name  : hokuyo_urg
    vars  :
    - name  : ip_address
      desc  : IP address if the LiDAR has ethernet interface
      label : ip_address
      kind  : str
      v     : ''
      cmd_param :
        dash        : ''
        delim       : ':='
    - name  : serial_port
      desc  : Serial Port of the LiDAR
      label : serial_port
      kind  : str
      v     : /dev/ttyACM0
      cmd_param :
        dash        : ''
        delim       : ':='
    - name  : frame_id
      desc  : Coordinate frame to publish the scan
      label : frame_id
      kind  : str
      v     : laser
      cmd_param :
        dash        : ''
        delim       : ':='
    - name  : calibrate_time
      desc  : calibrate_time
      label : calibrate_time
      kind      : checkbox
      v         : True
      cmd_param :
        dash      : ''
        delim     : ':='
    - name  : publish_intensity
      desc  : Publish intensity value
      label : publish_intensity
      kind      : checkbox
      v         : False
      cmd_param :
        dash      : ''
        delim     : ':='
    - name  : publish_multiecho
      desc  : publish multiecho
      label : publish_multiecho
      kind      : checkbox
      v         : False
      cmd_param :
        dash      : ''
        delim     : ':='
    - name  : angle_min
      desc  : Minimum angle of the scan
      label : angle_min
      min   : -1.57
      max   : 0
      v     : -1.57
      cmd_param :
        dash        : ''
        delim       : ':='
    - name  : angle_max
      desc  : Maximum angle of the scan
      label : angle_max
      min   : 0
      max   : 1.57
      v     : 1.57
      cmd_param :
        dash        : ''
        delim       : ':='

  - name  : hokuyo_3d
    vars  :
    - name  : ip
      desc  : IP address of the LiDAR
      label : ip
      kind  : str
      v     : 192.168.0.10
      cmd_param :
        dash        : ''
        delim       : ':='
    - name  : topic_name
      desc  : Topic name to publish the cloud
      label : topic_name
      kind  : str
      v     : /points_raw
      cmd_param :
        dash        : ''
        delim       : ':='
    - name  : interlace
      desc  : Interlacing value
      label : interlace
      min   : 1
      max   : 10
      v     : 4
      cmd_param :
        dash        : ''
        delim       : ':='<|MERGE_RESOLUTION|>--- conflicted
+++ resolved
@@ -50,13 +50,10 @@
         desc : Baumer VLG-22 desc sample
         probe:
         run  : roslaunch vlg22c_cam baumer.launch
-<<<<<<< HEAD
       - name : IDS UI-3060CP
         desc : IDS UI-3060CP (Requires official ueye package)
         probe:
         run  : roslaunch ueye nodelets.launch
-=======
->>>>>>> 6e6264fe
       - name : Sekonix 3322/3323 GMSLCamera
         desc : gmsl camera. run on PX2 only
         probe:
