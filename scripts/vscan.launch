<launch>
<<<<<<< HEAD
  <arg name="camera_id" default="/"/>
  <arg name="camera_info_src" default="/camera/camera_info"/>
  <arg name="projection_matrix_src" default="/projection_matrix"/>

  <node pkg="points2image" type="points2vscan" name="points2vscan" output="screen" />
  <node pkg="points2image" type="vscan2image" name="vscan2image" output="screen">
      <param name="camera_info_topic" value="$(camera_id)$(arg camera_info_src)" />
      <param name="projection_matrix_topic" value="$(arg camera_id)$(arg projection_matrix_src)" />
  </node>
=======
    <!-- parameters for points2vscan -->
    <arg name="beam_num" default="1440"/>
    <arg name="step" default="0.1"/>
    <arg name="min_floor" default="-3.0"/>
    <arg name="max_floor" default="-1.3"/>
    <arg name="max_ceiling" default="6.0" />
    <arg name="min_ceiling" default="-0.5" />
    <arg name="road_slop_min_height" default="80.0" />
    <arg name="road_slop_max_height" default="30.0" />
    <arg name="rotation" default="3" />
    <arg name="obstacle_min_height" default="1" />
    <arg name="max_back_distance" default="1" />
    <arg name="pass_height" default="2" />
    <arg name="max_range" default="80.0" />
    <arg name="min_range" default="3" />
    <arg name="grid_size" default="10.0" />
    <arg name="image_size" default="1000.0" />
    <arg name="sync" default="false" />

  <node pkg="points2image" type="points2vscan" name="points2vscan" output="screen" >
      <param name="BEAMNUM" type="int" value="$(arg beam_num)" />
      <param name="STEP" type="double" value="$(arg step)" />
      <param name="MINFLOOR" type="double" value="$(arg min_floor)" />
      <param name="MAXFLOOR" type="double" value="$(arg max_floor)" />
      <param name="MAXCEILING" type="double" value="$(arg max_ceiling)" />
      <param name="MINCEILING" type="double" value="$(arg min_ceiling)" />
      <param name="ROADSLOPMINHEIGHT" type="double" value="$(arg road_slop_min_height)" />
      <param name="ROADSLOPMAXHEIGHT" type="double" value="$(arg road_slop_max_height)" />
      <param name="ROTATION" type="double" value="$(arg rotation)" />
      <param name="OBSTACLEMINHEIGHT" type="double" value="$(arg obstacle_min_height)" />
      <param name="MAXBACKDISTANCE" type="double" value="$(arg max_back_distance)" />
      <param name="PASSHEIGHT" type="double" value="$(arg pass_height)" />
      <param name="MAXRANGE" type="double" value="$(arg max_range)" />
      <param name="MINRANGE" type="double" value="$(arg min_range)" />
      <param name="GRIDSIZE" type="double" value="$(arg grid_size)" />
      <param name="IMAGESIZE" type="double" value="$(arg image_size)" />
      <param name="SYNC" type="bool" value="$(arg sync)" />
  </node>

  <node pkg="points2image" type="vscan2image" name="vscan2image" output="screen" />
>>>>>>> b5cd9948
  <node pkg="points2image" type="vscan2linelist" name="vscan2linelist" output="screen" />
</launch><|MERGE_RESOLUTION|>--- conflicted
+++ resolved
@@ -1,15 +1,8 @@
 <launch>
-<<<<<<< HEAD
   <arg name="camera_id" default="/"/>
   <arg name="camera_info_src" default="/camera/camera_info"/>
   <arg name="projection_matrix_src" default="/projection_matrix"/>
 
-  <node pkg="points2image" type="points2vscan" name="points2vscan" output="screen" />
-  <node pkg="points2image" type="vscan2image" name="vscan2image" output="screen">
-      <param name="camera_info_topic" value="$(camera_id)$(arg camera_info_src)" />
-      <param name="projection_matrix_topic" value="$(arg camera_id)$(arg projection_matrix_src)" />
-  </node>
-=======
     <!-- parameters for points2vscan -->
     <arg name="beam_num" default="1440"/>
     <arg name="step" default="0.1"/>
@@ -49,7 +42,9 @@
       <param name="SYNC" type="bool" value="$(arg sync)" />
   </node>
 
-  <node pkg="points2image" type="vscan2image" name="vscan2image" output="screen" />
->>>>>>> b5cd9948
+  <node pkg="points2image" type="vscan2image" name="vscan2image" output="screen">
+      <param name="camera_info_topic" value="$(camera_id)$(arg camera_info_src)" />
+      <param name="projection_matrix_topic" value="$(arg camera_id)$(arg projection_matrix_src)" />
+  </node>
   <node pkg="points2image" type="vscan2linelist" name="vscan2linelist" output="screen" />
 </launch>