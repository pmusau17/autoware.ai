#!/usr/bin/env python
"""
  Copyright (c) 2015, Nagoya University
  All rights reserved.

  Redistribution and use in source and binary forms, with or without
  modification, are permitted provided that the following conditions are met:

  * Redistributions of source code must retain the above copyright notice, this
    list of conditions and the following disclaimer.

  * Redistributions in binary form must reproduce the above copyright notice,
    this list of conditions and the following disclaimer in the documentation
    and/or other materials provided with the distribution.

  * Neither the name of Autoware nor the names of its
    contributors may be used to endorse or promote products derived from
    this software without specific prior written permission.

  THIS SOFTWARE IS PROVIDED BY THE COPYRIGHT HOLDERS AND CONTRIBUTORS "AS IS"
  AND ANY EXPRESS OR IMPLIED WARRANTIES, INCLUDING, BUT NOT LIMITED TO, THE
  IMPLIED WARRANTIES OF MERCHANTABILITY AND FITNESS FOR A PARTICULAR PURPOSE ARE
  DISCLAIMED. IN NO EVENT SHALL THE COPYRIGHT HOLDER OR CONTRIBUTORS BE LIABLE
  FOR ANY DIRECT, INDIRECT, INCIDENTAL, SPECIAL, EXEMPLARY, OR CONSEQUENTIAL
  DAMAGES (INCLUDING, BUT NOT LIMITED TO, PROCUREMENT OF SUBSTITUTE GOODS OR
  SERVICES; LOSS OF USE, DATA, OR PROFITS; OR BUSINESS INTERRUPTION) HOWEVER
  CAUSED AND ON ANY THEORY OF LIABILITY, WHETHER IN CONTRACT, STRICT LIABILITY,
  OR TORT (INCLUDING NEGLIGENCE OR OTHERWISE) ARISING IN ANY WAY OUT OF THE USE
  OF THIS SOFTWARE, EVEN IF ADVISED OF THE POSSIBILITY OF SUCH DAMAGE.
"""


import wx
import wx.lib.buttons
import wx.lib.agw.customtreectrl as CT
import gtk
import gettext
import os
import re
import sys
import fcntl
import threading
import Queue
import time
import socket
import struct
import shlex
import signal
import subprocess
import psutil
import pty
import yaml
import datetime
import syslog
import rtmgr
import rospy
import std_msgs.msg
from std_msgs.msg import Bool
from decimal import Decimal
from runtime_manager.msg import ConfigRcnn
from runtime_manager.msg import ConfigCarDpm
from runtime_manager.msg import ConfigPedestrianDpm
from runtime_manager.msg import ConfigNdt
from runtime_manager.msg import ConfigNdtMapping
from runtime_manager.msg import ConfigNdtMappingOutput
from runtime_manager.msg import ConfigWaypointFollower
from runtime_manager.msg import ConfigTwistFilter
from runtime_manager.msg import ConfigVelocitySet
from runtime_manager.msg import ConfigCarKf
from runtime_manager.msg import ConfigPedestrianKf
from runtime_manager.msg import ConfigLaneRule
from runtime_manager.msg import ConfigLaneSelect
from runtime_manager.msg import ConfigCarFusion
from runtime_manager.msg import ConfigPedestrianFusion
from tablet_socket.msg import mode_cmd
from tablet_socket.msg import gear_cmd
from tablet_socket.msg import Waypoint
from tablet_socket.msg import route_cmd
from ndt_localizer.msg import ndt_stat
from geometry_msgs.msg import TwistStamped
from geometry_msgs.msg import Vector3
from runtime_manager.msg import accel_cmd
from runtime_manager.msg import steer_cmd
from runtime_manager.msg import brake_cmd
from runtime_manager.msg import indicator_cmd
from runtime_manager.msg import lamp_cmd
from runtime_manager.msg import traffic_light
from runtime_manager.msg import adjust_xy

SCHED_OTHER = 0
SCHED_FIFO = 1
SCHED_RR = 2
PROC_MANAGER_SOCK="/tmp/autoware_proc_manager"

class MyFrame(rtmgr.MyFrame):
	def __init__(self, *args, **kwds):
		rtmgr.MyFrame.__init__(self, *args, **kwds)
		self.all_procs = []
		self.all_procs_nodes = {}
		self.all_cmd_dics = []
		self.stop_dic = {}
		self.load_dic = self.load_yaml('param.yaml', def_ret={})
		self.config_dic = {}
		self.selector = {}
		self.Bind(wx.EVT_CLOSE, self.OnClose)
		self.params = []
		self.all_tabs = []
		self.all_th_infs = []
		self.log_que = Queue.Queue()
		self.log_que_stdout = Queue.Queue()
		self.log_que_stderr = Queue.Queue()
		self.log_que_show = Queue.Queue()

		#
		# ros
		#
		rospy.init_node('runime_manager', anonymous=True)
		rospy.Subscriber('to_rtmgr', std_msgs.msg.String, self.RosCb)
		self.pub = rospy.Publisher('from_rtmgr', std_msgs.msg.String, queue_size=10)

		#
		# for Quick Start tab
		#
		tab = self.tab_qs
		self.all_tabs.append(tab)

		self.qs_cmd = {}
		self.all_cmd_dics.append(self.qs_cmd)
		self.qs_dic = self.load_yaml('qs.yaml')

		self.add_params(self.qs_dic.get('params', []))

		self.setup_buttons(self.qs_dic.get('buttons', {}), self.qs_cmd)

		for nm in [ 'map', 'sensing', 'localization', 'detection', 'mission_planning', 'motion_planning' ]:
			btn = self.obj_get('button_' + nm + '_qs')
			pnl = self.obj_get('panel_' + nm + '_qs')
			self.set_param_panel(btn, pnl)

			for key in self.qs_dic.get('exec_time', {}).get(nm, {}).keys():
				(topic, msg, attr) = ( key.split('.') + [ None, None, None ] )[:3]
				msg = globals().get(msg)
				msg = msg if msg else std_msgs.msg.Float32
				attr = attr if attr else 'data'
				rospy.Subscriber(topic, msg, self.exec_time_callback, callback_args=(key, attr))

		#
		# for Setup tab
		#
		tab = self.tab_setup
		self.all_tabs.append(tab)

		setup_cmd = {}
		self.all_cmd_dics.append(setup_cmd)
		dic = self.load_yaml('setup.yaml')
		
		self.add_params(dic.get('params', []))
		self.setup_buttons(dic.get('buttons', {}), setup_cmd)
		for nm in [ 'setup_tf', 'vehicle_model' ]:
			self.set_param_panel(self.obj_get('button_' + nm), self.obj_get('panel_' + nm))

		#
		# for Map tab
		#
		tab = self.tab_map
		self.all_tabs.append(tab)

		self.map_cmd = {}
		self.all_cmd_dics.append(self.map_cmd)
		self.map_dic = self.load_yaml('map.yaml')

		self.add_params(self.map_dic.get('params', []))
		self.selector.update(self.map_dic.get('selector', {}))

		self.setup_buttons(self.map_dic.get('buttons', {}), self.map_cmd)

		for nm in [ 'point_cloud', 'vector_map', 'area_lists', 'tf', 'pcd_filter', 'pcd_binarizer' ]:
			btn = self.obj_get('button_' + nm)
			pnl = self.obj_get('panel_' + nm)
			self.set_param_panel(btn, pnl)

		self.tc_point_cloud = self.obj_to_varpanel_tc(self.button_point_cloud, 'path_pcd')
		self.tc_area_list = self.obj_to_varpanel_tc(self.button_area_lists, 'path_area_list')

		self.label_point_cloud_bar.Destroy()
		self.label_point_cloud_bar = BarLabel(tab, '  Loading...  ')
		self.label_point_cloud_bar.Enable(False)

		self.pcd_loaded = False

		#
		# for Sensing tab
		#
		tab = self.tab_sensing
		self.all_tabs.append(tab)

		self.drv_probe_cmd = {}
		self.sensing_cmd = {}
		self.all_cmd_dics.append(self.sensing_cmd)
		dic = self.load_yaml('sensing.yaml')

		self.add_params(dic.get('params', []))

		self.create_checkboxes(dic, self.panel_sensing, None, self.drv_probe_cmd, self.sensing_cmd, self.OnSensingDriver)

		self.setup_buttons(dic.get('buttons', {}), self.sensing_cmd)

		#self.timer = wx.Timer(self)
		#self.Bind(wx.EVT_TIMER, self.OnProbe, self.timer)
		#self.probe_interval = 10*1000
		#if self.checkbox_auto_probe.GetValue():
		#	self.OnProbe(None)
		#	self.timer.Start(self.probe_interval)

		self.dlg_rosbag_record = MyDialogRosbagRecord(self, cmd_dic=self.sensing_cmd)

		#
		# for Computing tab
		#
		tab = self.tab_computing
		self.all_tabs.append(tab)

		parent = self.tree_ctrl_0.GetParent()
		for i in range(2):
			self.obj_get('tree_ctrl_' + str(i)).Destroy()
		items = self.load_yaml('computing.yaml')

		self.add_params(items.get('params', []))

		self.sys_gdic = items.get('sys_gui')
		self.sys_gdic['update_func'] = self.update_func

		self.computing_cmd = {}
		self.all_cmd_dics.append(self.computing_cmd)
		for i in range(2):
			tree_ctrl = self.create_tree(parent, items['subs'][i], None, None, self.computing_cmd)
			tree_ctrl.ExpandAll()
			tree_ctrl.SetBackgroundColour(wx.NullColour)
			setattr(self, 'tree_ctrl_' + str(i), tree_ctrl)

		self.Bind(CT.EVT_TREE_ITEM_CHECKED, self.OnTreeChecked)

		self.setup_buttons(items.get('buttons', {}), self.computing_cmd)

		#
		# for Interface tab
		#
		tab = self.tab_interface
		self.all_tabs.append(tab)

		self.interface_cmd = {}
		self.all_cmd_dics.append(self.interface_cmd)
		self.interface_dic = self.load_yaml('interface.yaml')

		self.add_params(self.interface_dic.get('params', []))

		self.setup_buttons(self.interface_dic.get('buttons', {}), self.interface_cmd)
		self.setup_buttons(self.interface_dic.get('checkboxs', {}), self.interface_cmd)

		szr = wx.BoxSizer(wx.VERTICAL)
		for cc in self.interface_dic.get('control_check', []):
			pdic = {}
			prm = self.get_param(cc.get('param'))
			for var in prm['vars']:
				pdic[ var['name'] ] = var['v']
			gdic = self.gdic_get_1st(cc)
			panel = ParamPanel(self.panel_interface_cc, frame=self, pdic=pdic, gdic=gdic, prm=prm)
			szr.Add(panel, 0, wx.EXPAND)
		self.panel_interface_cc.SetSizer(szr)

		#
		# for Database tab
		#
		tab = self.tab_database
		self.all_tabs.append(tab)

		self.data_cmd = {}
		self.all_cmd_dics.append(self.data_cmd)
		dic = self.load_yaml('data.yaml')

		self.add_params(dic.get('params', []))

		parent = self.tree_ctrl_data.GetParent()
		self.tree_ctrl_data.Destroy()
		tree_ctrl = self.create_tree(parent, dic, None, None, self.data_cmd)
		tree_ctrl.ExpandAll()
		tree_ctrl.SetBackgroundColour(wx.NullColour)
		self.tree_ctrl_data = tree_ctrl

		#self.setup_config_param_pdic()

		if 'buttons' in dic:
			self.setup_buttons(dic['buttons'], self.data_cmd)

		#
		# for Simulation Tab
		#
		tab = self.tab_simulation
		self.all_tabs.append(tab)

		self.simulation_cmd = {}
		self.all_cmd_dics.append(self.simulation_cmd)
		dic = self.load_yaml('simulation.yaml')

		self.add_params(dic.get('params', []))
		self.selector.update(dic.get('selector', {}))

		self.setup_buttons(dic.get('buttons'), self.simulation_cmd)

		btn = self.button_play_rosbag_play
		pnl = self.panel_rosbag_play
		self.set_param_panel(btn, pnl)

		# setup for rosbag info
		gdic = self.obj_to_gdic(btn, {})
		name = 'file'
		if name not in gdic:
			gdic[ name ] = {}
		gdic_v = gdic.get(name, {})
		gdic_v['update_hook'] = self.rosbag_info_hook

		tc = self.obj_to_varpanel_tc(btn, 'file')
		if tc:
			self.rosbag_info_hook( tc.GetValue() )


		#vp = self.obj_to_varpanel(btn, 'sim_time')
		#self.checkbox_sim_time = vp.obj

		#try:
		#	cmd = ['rosparam', 'get', '/use_sim_time']
		#	if subprocess.check_output(cmd, stderr=open(os.devnull, 'wb')).strip() == 'true':
		#		self.checkbox_sim_time.SetValue(True)
		#except subprocess.CalledProcessError:
		#	pass

		self.label_rosbag_play_bar.Destroy()
		self.label_rosbag_play_bar = BarLabel(tab, '  Playing...  ')
		self.label_rosbag_play_bar.Enable(False)

		#
		# for Status tab
		#
		tab = self.tab_status
		self.all_tabs.append(tab)

		self.status_cmd = {}
		self.all_cmd_dics.append(self.status_cmd)
		self.status_dic = self.load_yaml('status.yaml')

		self.add_params(self.status_dic.get('params', []))

		self.setup_buttons(self.status_dic.get('buttons', {}), self.status_cmd)

		font = wx.Font(10, wx.FONTFAMILY_MODERN, wx.FONTSTYLE_NORMAL, wx.FONTWEIGHT_NORMAL)
		self.label_top_cmd.SetFont(font)

		#
		# for All
		#
		self.nodes_dic = self.nodes_dic_get()

		self.bitmap_logo.Destroy()
		bm = scaled_bitmap(wx.Bitmap(rtmgr_src_dir() + 'autoware_logo_1.png'), 0.2)
		self.bitmap_logo = wx.StaticBitmap(self, wx.ID_ANY, bm)

		rtmgr.MyFrame.__do_layout(self)

		self.alias_grps = [
			[ self.button_rviz_qs, self.button_rviz_map, self.button_rviz_sensing, self.button_rviz_computing,
			  self.button_rviz_interface, self.button_rviz_database, self.button_rviz_simulation,
			  self.button_rviz_status, self.button_rviz_topics, ],
			[ self.button_rqt_qs, self.button_rqt_map, self.button_rqt_sensing, self.button_rqt_computing,
			  self.button_rqt_interface, self.button_rqt_database, self.button_rqt_simulation,
			  self.button_rqt_status, self.button_rqt_topics, ],
			[ self.button_android_tablet_qs, self.button_android_tablet_interface, ],
			[ self.button_oculus_rift_qs, self.button_oculus_rift_interface, ],
			[ self.button_vehicle_gateway_qs, self.button_vehicle_gateway_interface, ],
			[ self.button_auto_pilot_qs, self.button_auto_pilot_interface,],
		]
		for grp in self.alias_grps:
			wx.CallAfter(self.alias_sync, get_top(grp))

		# Topics tab (need, after layout for sizer)
		self.topics_dic = self.load_yaml('topics.yaml')
		self.topics_list = []
		self.topics_echo_curr_topic = None
		self.topics_echo_proc = None
		self.topics_echo_thinf = None

		self.topics_echo_que = Queue.Queue()
		self.topics_echo_sum = 0
		thinf = th_start(self.topics_echo_show_th)
		self.all_th_infs.append(thinf)

		self.refresh_topics_list()

		# waypoint
		self.route_cmd_waypoint = [ Waypoint(0,0), Waypoint(0,0) ]
		rospy.Subscriber('route_cmd', route_cmd, self.route_cmd_callback)

		# topic /xxx_stat
		self.stat_dic = {}
		for k in [ 'gnss', 'pmap', 'vmap', 'lf' ]:
			self.stat_dic[k] = False
			name = k + '_stat'
			rospy.Subscriber(name, std_msgs.msg.Bool, self.stat_callback, callback_args=k)

		# top command thread setup
		toprc = os.path.expanduser('~/.toprc')
		backup = os.path.expanduser('~/.toprc-autoware-backup')
		self.toprc_setup(toprc, backup)

		cpu_ibls = [ InfoBarLabel(self, 'CPU'+str(i)) for i in range(psutil.NUM_CPUS) ]
		sz = sizer_wrap(cpu_ibls, wx.HORIZONTAL, 1, wx.EXPAND, 0)
		self.sizer_cpuinfo.Add(sz, 8, wx.ALL | wx.EXPAND, 4)

		self.lb_top5 = []
		for i in range(5):
			lb = wx.StaticText(self, wx.ID_ANY, '')
			change_font_point_by_rate(lb, 0.75)
			self.lb_top5.append(lb)
		line = wx.StaticLine(self, wx.ID_ANY)
		ibl = InfoBarLabel(self, 'Memory', bar_orient=wx.HORIZONTAL)
		szr = sizer_wrap(self.lb_top5 + [ line, ibl ], flag=wx.EXPAND | wx.FIXED_MINSIZE)
		self.sizer_cpuinfo.Add(szr, 2, wx.ALL | wx.EXPAND, 4)

		th_arg = { 'setting':self.status_dic.get('top_cmd_setting', {}),
			   'cpu_ibls':cpu_ibls, 'mem_ibl':ibl, 
			   'toprc':toprc, 'backup':backup }
		thinf = th_start(self.top_cmd_th, th_arg)
		self.all_th_infs.append(thinf)

		# ps command thread
		#thinf = th_start(self.ps_cmd_th, { 'interval':5 })
		#self.all_th_infs.append(thinf)

		# logout thread
		interval = self.status_dic.get('gui_update_interval_ms', 100) * 0.001
		tc = self.text_ctrl_stdout

		thinf = th_start(self.logout_th, { 'que':self.log_que_stdout, 'interval':interval, 'tc':tc } )
		self.all_th_infs.append(thinf)
		thinf = th_start(self.logout_th, { 'que':self.log_que_stderr, 'interval':interval, 'tc':tc } )
		self.all_th_infs.append(thinf)
		thinf = th_start(self.logout_th, { 'que':self.log_que, 'interval':interval, 'tc':tc } )
		self.all_th_infs.append(thinf)

		if interval > 0:
			thinf = th_start(self.logshow_th, { 'que':self.log_que_show , 'interval':interval , 'tc':tc })
			self.all_th_infs.append(thinf)
		else:
			self.checkbox_stdout.Enable(False)
			tc.Enable(False)

		# mkdir
		paths = [ os.environ['HOME'] + '/.autoware/data/tf',
			  os.environ['HOME'] + '/.autoware/data/map/pointcloud_map',
			  os.environ['HOME'] + '/.autoware/data/map/vector_map' ]
		for path in paths:
			if not os.path.exists(path):
				subprocess.call([ 'mkdir', '-p', path ])

		# icon
		bm = scaled_bitmap(wx.Bitmap(rtmgr_src_dir() + 'autoware_logo_2_white.png'), 0.5)
		icon = wx.EmptyIcon()
		icon.CopyFromBitmap(bm)
		self.SetIcon(icon)

	def __do_layout(self):
		pass

	def OnClose(self, event):
		self.kill_all()

		save_dic = {}
		for (name, pdic) in self.load_dic.items():
			if pdic and pdic != {}:
				prm = next( (cfg.get('param') for cfg in self.config_dic.values() if cfg.get('name') == name), {})
				no_saves = prm.get('no_save_vars', [])
				pdic = pdic.copy()
				for k in pdic.keys():
					if k in no_saves:
						del pdic[k]
				save_dic[name] = pdic
		if save_dic != {}:
			dir = rtmgr_src_dir()
			print('saving param.yaml')
			f = open(dir + 'param.yaml', 'w')
			s = yaml.dump(save_dic, default_flow_style=False)
			#print 'save\n', s # for debug
			f.write(s)
			f.close()

		shutdown_sh = self.get_autoware_dir() + '/ros/shutdown'
		if os.path.exists(shutdown_sh):
			os.system(shutdown_sh)

		for thinf in self.all_th_infs:
			th_end(thinf)

		self.Destroy()

	def RosCb(self, data):
		print('recv topic msg : ' + data.data)

		r = rospy.Rate(10)
		rospy.is_shutdown()
		r.sleep()
		self.pub.publish(data.data)
		r.sleep()

	def try_setup_obj_stop(self, obj, dic):
		if 'stop' in dic:
			self.stop_dic[ obj ] = dic.get('stop')

	def setup_buttons(self, d, run_dic):
		for (k,d2) in d.items():
			pfs = [ 'button_', 'button_launch_', 'checkbox_' ]
			obj = next( (self.obj_get(pf+k) for pf in pfs if self.obj_get(pf+k)), None)
			if not obj:
				s = 'button_launch_' + k
				setattr(self, s, s)
				obj = s
				s = 'button_kill_' + k
				setattr(self, s, s)
			if not d2 or type(d2) is not dict:
				continue
			if 'run' in d2:
				run_dic[obj] = (d2['run'], None)
			self.try_setup_obj_stop(obj, d2);
			if 'param' in d2:
				pdic = self.load_dic_pdic_setup(k, d2)
				prm = self.get_param(d2.get('param'))
				for var in prm.get('vars'):
					name = var.get('name')
					if name not in pdic and 'v' in var:
						pdic[name] = var.get('v')
				gdic = self.gdic_get_1st(d2)

				for (name, v) in pdic.items():
					restore = eval( gdic.get(name, {}).get('restore', 'lambda a : None') )
					restore(v)

				self.add_cfg_info(obj, obj, k, pdic, gdic, False, prm)

	#def OnDrive(self, event):
	#	obj = event.GetEventObject()
	#	v = obj.GetValue()
	#	pub = rospy.Publisher('mode_cmd', mode_cmd, queue_size=10)
	#	pub.publish(mode_cmd(mode=v))

	def OnTextRoute(self, event):
		pass

	#def OnLoadMap(self, event):
	#	obj = event.GetEventObject()
	#	self.OnSelector_obj(obj)

	def OnGear(self, event):
		grp = { self.button_statchk_d : 1,
			self.button_statchk_r : 2,
			self.button_statchk_b : 3,
			self.button_statchk_n : 4 }
		self.radio_action(event, grp.keys())
		v = grp.get(event.GetEventObject())
		if v is not None:
			pub = rospy.Publisher('gear_cmd', gear_cmd, queue_size=10)
			pub.publish(gear_cmd(gear=v))

	def OnLamp(self, event):
		pub = rospy.Publisher('lamp_cmd', lamp_cmd, queue_size=10)
		msg = lamp_cmd()
		msg.l = self.button_statchk_lamp_l.GetValue()
		msg.r = self.button_statchk_lamp_r.GetValue()
		pub.publish(msg)

	def OnIndi(self, event):
		pub = rospy.Publisher('indicator_cmd', indicator_cmd, queue_size=10)
		msg = indicator_cmd()
		msg.l = self.button_statchk_indi_l.GetValue()
		msg.r = self.button_statchk_indi_r.GetValue()
		pub.publish(msg)

	def OnAutoPilot(self, event):
		obj = event.GetEventObject()
		self.alias_sync(obj)
		v = obj.GetValue()
		pub = rospy.Publisher('mode_cmd', mode_cmd, queue_size=10)
		pub.publish(mode_cmd(mode=v))

	def radio_action(self, event, grp):
		push = event.GetEventObject()
		for b in grp:
			v = b.GetValue()
			act = None
			act = True if b is push and not v else act
			act = False if b is not push and v else act
			if act is not None:
				b.SetValue(act)

	def stat_label_off(self, obj):
		qs_nms = [ 'map', 'sensing', 'localization', 'detection', 'mission_planning', 'motion_planning' ]
		exec_time = self.qs_dic.get('exec_time', {})

		gdic = self.obj_to_gdic(obj, {})
		msg = std_msgs.msg.Bool(False)
		for k in gdic.get('stat_topic', []):
			# exec_time off
			if next( (dic for dic in exec_time.values() if k in dic), None):
				self.exec_time_callback(std_msgs.msg.Float32(0), (k, 'data'))
			else:
				self.stat_callback(msg, k)

		# Quick Start tab, exec_time off
		obj_nm = self.name_get(obj)
		nm = next( (nm for nm in qs_nms if 'button_' + nm + '_qs' == obj_nm), None)
		for key in exec_time.get(nm, {}):
			self.exec_time_callback(std_msgs.msg.Float32(0), (key, 'data'))

	def route_cmd_callback(self, data):
		self.route_cmd_waypoint = data.point

	def stat_callback(self, msg, k):
		if k == 'pmap' and msg.data and not self.pcd_loaded:
			return
		self.stat_dic[k] = msg.data
		if k == 'pmap':
			v = self.stat_dic.get(k)
			wx.CallAfter(self.label_point_cloud.SetLabel, 'OK' if v else '')
		if k in [ 'pmap', 'vmap' ]:
			v = self.stat_dic.get('pmap') and self.stat_dic.get('vmap')
			wx.CallAfter(self.label_map_qs.SetLabel, 'OK' if v else '')

	def exec_time_callback(self, msg, (key, attr)):
		msec = int(getattr(msg, attr, 0))
		exec_time = self.qs_dic.get('exec_time', {})
		(nm, dic) = next( ( (nm, dic) for (nm, dic) in exec_time.items() if key in dic), None)
		dic[ key ] = msec
		lb = self.obj_get('label_' + nm + '_qs')
		if lb:
			sum = reduce( lambda a,b:a+(b if b else 0), dic.values(), 0 )
			wx.CallAfter(lb.SetLabel, str(sum)+' ms' if sum > 0 else '')

		# update Status tab
		lb = ''
		for nm in [ 'map', 'sensing', 'localization', 'detection', 'mission_planning', 'motion_planning' ]:
			dic = exec_time.get(nm, {})
			sum = reduce( lambda a,b:a+(b if b else 0), dic.values(), 0 )
			if sum > 0:
				s = nm + ' : ' + str(sum) + ' ms'
				lb += s + '\n'
		wx.CallAfter(self.label_node_time.SetLabel, lb)
		wx.CallAfter(self.label_node_time.GetParent().FitInside)

	#
	# Computing Tab
	#
	def OnTreeChecked(self, event):
		self.OnChecked_obj(event.GetItem())

	def OnChecked_obj(self, obj):
		self.OnLaunchKill_obj(obj)

	#def OnTreeHyperlinked(self, event):
	#	self.OnHyperlinked_obj(event.GetItem())

	def OnHyperlinked(self, event):
		self.OnHyperlinked_obj(event.GetEventObject())

	def OnHyperlinked_obj(self, obj):
		(pdic, gdic, prm) = self.obj_to_pdic_gdic_prm(obj)
		if pdic is None or prm is None:
			return
		dic_list_push(gdic, 'dialog_type', 'config')
		klass_dlg = globals().get(gdic_dialog_name_get(gdic), MyDialogParam)
		dlg = klass_dlg(self, pdic=pdic, gdic=gdic, prm=prm)
		dlg.ShowModal()
		dic_list_pop(gdic, 'dialog_type')

	def obj_to_add_args(self, obj, msg_box=True):
		(pdic, gdic, prm) = self.obj_to_pdic_gdic_prm(obj)
		if pdic is None or prm is None:
			return None

		if 'open_dialog' in gdic.get('flags', []) and msg_box:
			dic_list_push(gdic, 'dialog_type', 'open')
			klass_dlg = globals().get(gdic_dialog_name_get(gdic), MyDialogParam)
			dlg = klass_dlg(self, pdic=pdic, gdic=gdic, prm=prm)
			dlg_ret = dlg.ShowModal()
			dic_list_pop(gdic, 'dialog_type')
			if dlg_ret != 0:
				return False			

		self.update_func(pdic, gdic, prm)
		s = ''

		vars = []
		for var in prm.get('vars'):
			cmd_param = var.get('cmd_param')
			if cmd_param:
				vars.append(var)

		for var in vars[:]: # copy
			cmd_param = var.get('cmd_param')
			if cmd_param.get('tail'):
				vars.append( vars.pop(0) )

		for var in vars[:]: # copy
			name = var.get('name')
			flags = gdic.get(name, {}).get('flags', [])
			if 'hide' in flags or 'disable' in flags:
				vars.remove(var)

		for var in vars:
			cmd_param = var.get('cmd_param')
			name = var.get('name')
			v = pdic.get(name)
			if (v is None or v == '') and 'default' in cmd_param:
				v = cmd_param.get('default')
			if cmd_param.get('must') and (v is None or v == ''):
				print 'cmd_param', name, 'is required'
				if msg_box:
					wx.MessageBox('cmd_param ' + name + ' is required')
				return False
			if cmd_param.get('only_enable') and not v:
				continue
			name = cmd_param.get('var_name', name)
			unpack = cmd_param.get('unpack')
			if unpack is not None:
				v = ' '.join( v.split(unpack) )
			add = ''
			dash = cmd_param.get('dash')
			if dash is not None:
				add += dash + name
			delim = cmd_param.get('delim')
			if delim is not None:
				str_v = str(v)
				if var.get('kind') is None:
					str_v = adjust_num_str(str_v)
				if var.get('kind') == 'path':
					str_v = path_expand_cmd(str_v)
					str_v = os.path.expandvars(os.path.expanduser(str_v))

					relpath_from = var.get('relpath_from')
					if relpath_from:
						relpath_from = path_expand_cmd(relpath_from)
						relpath_from = os.path.expandvars(os.path.expanduser(relpath_from))
						str_v = os.path.relpath(str_v, relpath_from)
				add += delim + str_v
			if add != '':
				s += add + ' '
		return s.strip(' ').split(' ') if s != '' else None

	def obj_to_pdic_gdic_prm(self, obj, sys=False):
		info = self.config_dic.get(obj)
		if info is None:
			sys_prm = self.get_param('sys')
			prm_chk = lambda prm : prm is sys_prm if sys else prm is not sys_prm
			info = next( ( v for v in self.config_dic.values() if v.get('obj') is obj and prm_chk(v.get('param')) ), None)
			if info is None:
				return (None, None, None)
		pdic = info.get('pdic')
		prm = info.get('param')
		gdic = info.get('gdic')
		return (pdic, gdic, prm)

	def obj_to_gdic(self, obj, def_ret=None):
		(_, gdic, _) = self.obj_to_pdic_gdic_prm(obj) if obj else (None, None, None)
		return gdic if gdic else def_ret

	def cfg_prm_to_obj(self, arg_dic):
		return next( ( d.get('obj') for d in self.config_dic.values() \
			if all( [ d.get(k) == v for (k,v) in arg_dic.items() ] ) ), None)

	def update_func(self, pdic, gdic, prm):
		pdic_empty = (pdic == {})
		for var in prm.get('vars', []):
			name = var.get('name')
			gdic_v = gdic.get(name, {})
			func = gdic_v.get('func')
			if func is None and not pdic_empty:
				continue
			v = var.get('v')
			if func is not None:
				v = eval(func) if type(func) is str else func()
			pdic[ name ] = v

			hook = gdic_v.get('update_hook')
			if hook:
				hook(v)

		if 'pub' in prm:
			self.publish_param_topic(pdic, prm)
		self.rosparam_set(pdic, prm)
		self.update_depend_enable(pdic, gdic, prm)

		sys_gdic = getattr(self, 'sys_gdic', None)
		obj = self.cfg_prm_to_obj( { 'pdic':pdic , 'gdic':sys_gdic , 'param':prm } )
		self.update_proc_cpu(obj, pdic, prm)

	def update_proc_cpu(self, obj, pdic=None, prm=None):
		if obj is None or not obj.GetValue():
			return
		(_, _, proc) = self.obj_to_cmd_dic_cmd_proc(obj)
		if proc is None:
			return
		if pdic is None or prm is None:
			(pdic, _, prm) = self.obj_to_pdic_gdic_prm(obj, sys=True)

		cpu_chks = self.param_value_get(pdic, prm, 'cpu_chks')
		cpu_chks = cpu_chks if cpu_chks else [ True for i in range(psutil.NUM_CPUS) ]
		cpus = [ i for i in range(psutil.NUM_CPUS) if cpu_chks[i] ]
		nice = self.param_value_get(pdic, prm, 'nice', 0)

		d = { 'OTHER':SCHED_OTHER, 'FIFO':SCHED_FIFO, 'RR':SCHED_RR }
		policy = SCHED_OTHER
		priority = 0
		if self.param_value_get(pdic, prm, 'real_time', False):
			policy = d.get(self.param_value_get(pdic, prm, 'policy', 'FIFO'), SCHED_FIFO)
			priority = self.param_value_get(pdic, prm, 'prio', 0)

		procs = [ proc ] + proc.get_children(recursive=True)
		for proc in procs:
			print 'pid={}'.format(proc.pid)
			if proc.get_nice() != nice:
				print 'nice {} -> {}'.format(proc.get_nice(), nice)
				if set_process_nice(proc, nice) is False:
					print 'Err set_process_nice()'
			if proc.get_cpu_affinity() != cpus:
				print 'cpus {} -> {}'.format(proc.get_cpu_affinity(), cpus)
				if set_process_cpu_affinity(proc, cpus) is False:
					print 'Err set_process_cpu_affinity()'

			policy_str = next( (k for (k,v) in d.items() if v == policy), '?')
			print 'sched policy={} prio={}'.format(policy_str, priority)
			if set_scheduling_policy(proc, policy, priority) is False:
				print 'Err scheduling_policy()'

	def param_value_get(self, pdic, prm, name, def_ret=None):
		def_ret = self.param_default_value_get(prm, name, def_ret)
		return pdic.get(name, def_ret) if pdic else def_ret

	def param_default_value_get(self, prm, name, def_ret=None):
		return next( (var.get('v') for var in prm.get('vars') if var.get('name') == name ), def_ret) \
<<<<<<< HEAD
                        if prm else def_ret
=======
			if prm else def_ret
>>>>>>> a93392d7

	def update_depend_enable(self, pdic, gdic, prm):
		for var in prm.get('vars', []):
			name = var.get('name')
			gdic_v = gdic.get(name, {})
			depend = gdic_v.get('depend')
			if depend is None:
				continue
			vp = gdic_v.get('var')
			if vp is None:
				continue
			v = pdic.get(depend)
			if v is None:
				continue
			depend_bool = eval( gdic_v.get('depend_bool', 'lambda v : bool(v)') )
			v = depend_bool(v)
			if vp.IsEnabled() != v:
				vp.Enable(v)

	def publish_param_topic(self, pdic, prm):
		pub = prm['pub']
		klass_msg = globals()[ prm['msg'] ]
		msg = klass_msg()

		for (name, v) in pdic.items():
			if prm.get('topic') == '/twist_cmd' and name == 'twist.angular.z':
				v = -v
			(obj, attr) = msg_path_to_obj_attr(msg, name)
			if obj and attr in obj.__slots__:
				type_str = obj._slot_types[ obj.__slots__.index(attr) ]
				setattr(obj, attr, str_to_rosval(v, type_str, v))
		
		if 'stamp' in prm.get('flags', []):
			(obj, attr) = msg_path_to_obj_attr(msg, 'header.stamp')
			setattr(obj, attr, rospy.get_rostime())

		pub.publish(msg)

	def rosparam_set(self, pdic, prm):
		cmd = [ 'rosparam', 'list' ]
		rosparams = subprocess.check_output(cmd).strip().split('\n')
		for var in prm.get('vars', []):
			name = var['name']
			if 'rosparam' not in var or name not in pdic:
				continue
			rosparam = var['rosparam']
			v = pdic.get(name)
			v = str(v)
			cvdic = { 'True':'true', 'False':'false' }
			if v in cvdic:
				v = cvdic.get(v)
			exist = rosparam in rosparams
			if exist:
				cmd = [ 'rosparam', 'get', rosparam ]
				ov = subprocess.check_output(cmd).strip()
				if ov == v:
					continue
			elif v == '':
				continue
			cmd = [ 'rosparam', 'set', rosparam, v ] if v != '' else [ 'rosparam', 'delete', rosparam ]
			print(cmd)
			subprocess.call(cmd)

	def OnRefresh(self, event):
		subprocess.call([ 'sh', '-c', 'echo y | rosnode cleanup' ])
		run_nodes = subprocess.check_output([ 'rosnode', 'list' ]).strip().split('\n')
		run_nodes_set = set(run_nodes)
		targ_objs = self.computing_cmd.keys() + self.data_cmd.keys()
		for (obj, nodes) in self.nodes_dic.items():
			if obj not in targ_objs:
				continue
			if getattr(obj, 'GetValue', None) is None:
				continue
			if nodes is None or nodes == []:
				continue
			#v = nodes and run_nodes_set.issuperset(nodes)
			v = len(run_nodes_set.intersection(nodes)) != 0
			if obj.GetValue() != v:
				if obj.IsEnabled() and not v:
					self.kill_obj(obj)
				set_val(obj, v)
				obj.Enable(not v)

	#
	# Viewer Tab
	#
	#def create_viewer_btns(self, parent, sizer, lst):
	#	for dic in lst:
	#		lb = dic.get('label')
	#		prop = 0
	#		flag = wx.ALL | wx.EXPAND
	#		border = 4
	#		if 'subs' in dic:
	#			if lb:
	#				obj = static_box_sizer(parent, lb)
	#			else:
	#				obj = wx.BoxSizer(wx.VERTICAL)
	#			self.create_viewer_btns(parent, obj, dic['subs'])
	#		else:
	#			obj = wx.ToggleButton(parent, wx.ID_ANY, lb)
	#			self.Bind(wx.EVT_TOGGLEBUTTON, self.OnViewer, obj)
	#			self.viewer_cmd[obj] = (dic['cmd'], None)
	#
	#		if sizer is self.sizer_viewer:
	#			prop = 1
	#			flag = wx.ALL | wx.ALIGN_CENTER_VERTICAL
	#		sizer.Add(obj, prop, flag, border)

	#def OnViewer(self, event):
	#	self.launch_kill_proc(event.GetEventObject(), self.viewer_cmd)

	#
	# Sensing Tab
	#
	def OnSensingDriver(self, event):
		self.OnChecked_obj(event.GetEventObject())

	#def OnAutoProbe(self, event):
	#	if event.GetEventObject().GetValue():
	#		self.OnProbe(None)
	#		self.timer.Start(self.probe_interval)
	#	else:
	#		self.timer.Stop()

	#def OnProbe(self, event):
	#	#print('probe') # for debug
	#	items = self.drv_probe_cmd.items()
	#	for (obj, (cmd, bak_res)) in items:
	#		res = (os.system(cmd) == 0) if cmd else False
	#		if res == bak_res:
	#			continue
	#		self.drv_probe_cmd[obj] = (cmd, res)
	#		cfg_obj = self.get_cfg_obj(obj)
	#		en = obj.IsShown()
	#		if res and not en:
	#			obj.Show()
	#			if cfg_obj:
	#				cfg_obj.Show()
	#			continue
	#		if not res and en:
	#			v = obj.GetValue()
	#			if v:
	#				obj.SetValue(False)	
	#				self.launch_kill_proc(obj, self.sensing_cmd)
	#			obj.Hide()
	#			if cfg_obj:
	#				cfg_obj.Hide()

	def OnRosbagRecord(self, event):
		self.dlg_rosbag_record.Show()
		obj = event.GetEventObject()
		set_val(obj, False)

	def create_checkboxes(self, dic, panel, sizer, probe_dic, run_dic, bind_handler):
		if 'name' not in dic:
			return
		obj = None
		bdr_flg = wx.ALL
		if 'subs' in dic:
			if dic['name']:
				obj = static_box_sizer(panel, dic.get('name'))
			else:
				obj = wx.BoxSizer(wx.VERTICAL)
			for d in dic['subs']:
				self.create_checkboxes(d, panel, obj, probe_dic, run_dic, bind_handler)
		else:
			obj = wx.CheckBox(panel, wx.ID_ANY, dic['name'])
			self.Bind(wx.EVT_CHECKBOX, bind_handler, obj)
			bdr_flg = wx.LEFT | wx.RIGHT
			if 'probe' in dic:
				probe_dic[obj] = (dic['probe'], None)
			if 'run' in dic:
				run_dic[obj] = (dic['run'], None)
			self.try_setup_obj_stop(obj, dic);
			if 'param' in dic:
				obj = self.add_config_link(dic, panel, obj)
		if sizer:
			sizer.Add(obj, 0, wx.EXPAND | bdr_flg, 4)
		else:
			panel.SetSizer(obj)

	def add_config_link(self, dic, panel, obj):
		cfg_obj = wx.HyperlinkCtrl(panel, wx.ID_ANY, '[config]', '')
		fix_link_color(cfg_obj)
		self.Bind(wx.EVT_HYPERLINK, self.OnConfig, cfg_obj)
		add_objs = (obj, wx.StaticText(panel, wx.ID_ANY, '  '), cfg_obj)
		hszr = sizer_wrap(add_objs, wx.HORIZONTAL)
		name = dic['name']
		pdic = self.load_dic_pdic_setup(name, dic)
		gdic = self.gdic_get_1st(dic)
		prm = self.get_param(dic.get('param'))
		self.add_cfg_info(cfg_obj, obj, name, pdic, gdic, True, prm)
		return hszr

	#
	# Simulation Tab
	#
	def rosbag_info_hook(self, v):
		if not v:
			return
		err = subprocess.STDOUT
		s = subprocess.check_output([ 'rosbag', 'info', v ], stderr=err).strip()
		self.label_rosbag_info.SetLabel(s)
		self.label_rosbag_info.GetParent().FitInside()

	#def OnSimulation(self, event):
	#	self.OnChecked_obj(event.GetEventObject())

	#def OnSimTime(self, event):
	#	obj = event.GetEventObject()
	#	self.alias_sync(obj)
	#	obj = self.alias_grp_top_obj(obj)
	#	cmd_dic = self.simulation_cmd
	#	(cmd, proc) = cmd_dic.get(obj, (None, None))
	#	if cmd and type(cmd) is dict:
	#		cmd = cmd.get(obj.GetValue())
	#	if cmd:
	#		print(cmd)
	#		os.system(cmd)

	#def OnLaunchPmap(self, event):
	#	self.OnSelector_obj(self.button_launch_pmap)

	#def OnKillPmap(self, event):
	#	self.OnSelector_obj(self.button_kill_pmap)

	#def OnPointMapUpdate(self, event):
	#	sdic = self.selector.get('pmap', {})
	#	if sdic.get('launched'):
	#		self.OnKillPmap(None)
	#		self.OnLaunchPmap(None)

	#
	# Data Tab
	#

	#
	# Stauts tab
	#

	def info_col(self, v, v_yellow, v_red, col_normal, col_red):
		if v < v_yellow:
			return col_normal
		if v < v_red:		
			(nr,ng,nb) = col_normal
			(rr,rg,rb) = col_red
			return ( (nr+rr)/2, (ng+rg)/2, (nb+rb)/2 )
		return col_red

	def mem_kb_info(self):
		lst = subprocess.check_output(['free']).strip().split('\n')[2].split()[2:4]
		used = int(lst[0])
		free = int(lst[1])
		return (used + free, used)

	def toprc_create(self):
		(child_pid, fd) = pty.fork()
		if child_pid == 0: # child
			os.execvp('top', ['top'])
		else: #parent
			sec = 0.2
			for s in ['1', 'c', 'W', 'q']:
				time.sleep(sec)
				os.write(fd, s)

	def toprc_setup(self, toprc, backup):
		if os.path.exists(toprc):
			os.rename(toprc, backup)
		self.toprc_create()

	def toprc_restore(self, toprc, backup):
		os.remove(toprc)
		if os.path.exists(backup):
			os.rename(backup, toprc)

	# top command thread
	def top_cmd_th(self, ev, setting, cpu_ibls, mem_ibl, toprc, backup):
		interval = setting.get('interval', 3)
		alert_level = setting.get('alert_level', {})
		rate_per_cpu = alert_level.get('rate_per_cpu', 80)
		rate_per_cpu_yellow = alert_level.get('rate_per_cpu_yellow', 80)
		rate_cpu = alert_level.get('rate_cpu', 80)
		rate_mem = alert_level.get('rate_mem', 80)
		rate_mem_yellow = alert_level.get('rate_mem_yellow', 80)

		for ibl in cpu_ibls:
			ibl.lmt_bar_prg = rate_per_cpu
		mem_ibl.lmt_bar_prg = rate_mem

		alerted = False
		cpu_n = psutil.NUM_CPUS

		while not ev.wait(interval):
			s = subprocess.check_output(['sh', '-c', 'env COLUMNS=512 top -b -n 2 -d 0.1']).strip()
			i = s.rfind('\ntop -') + 1
			s = s[i:]
			wx.CallAfter(self.label_top_cmd.SetLabel, s)
			wx.CallAfter(self.label_top_cmd.GetParent().FitInside)

			k = '%Cpu'
			fv_sum = 0
			i = 0
			for t in s.split('\n'):
				if t[:len(k)] != k:
					continue
				lst = t[1:].split()
				v = lst[1] if lst[1] != ':' else lst[2]
				if v[0] == ':':
					v = v[1:]
				fv = float(v)
				col = self.info_col(fv, rate_per_cpu_yellow, rate_per_cpu, (64,64,64), (200,0,0))

				if i < cpu_n:
					ibl = cpu_ibls[i]
					wx.CallAfter(ibl.lb_set, v+'%', col)
					wx.CallAfter(ibl.bar_set, int(fv))
					fv_sum += fv
				i += 1

			k = 'KiB Mem:'
			(total, used) = self.mem_kb_info()
			rate = 100 * used / total

			for u in [ 'KB', 'MB', 'GB', 'TB' ]:
				if total <= 10 * 1024 or used <= 10:
					break
				total /= 1024
				used /= 1024

			col = self.info_col(rate, rate_mem_yellow, rate_mem, (64,64,64), (200,0,0))
			tx = str(used) + u + '/' + str(total) + u + '(' + str(rate) + '%)'

			wx.CallAfter(mem_ibl.lb_set, tx, col)
			wx.CallAfter(mem_ibl.bar_set, rate)

			is_alert = (fv_sum >= rate_cpu * cpu_n) or rate >= rate_mem

			# --> for test
			if os.path.exists('/tmp/alert_test_on'):
				is_alert = True
			if os.path.exists('/tmp/alert_test_off'):
				is_alert = False
			# <-- for test

			if is_alert and not alerted:
				thinf = th_start(self.alert_th, {'bgcol':(200,50,50)})
				alerted = True
			if not is_alert and alerted:
				th_end(thinf)
				alerted = False

			# top5
			i = s.find('\n\n') + 2
			lst = s[i:].split('\n')
			hd = lst[0]
			top5 = lst[1:1+5]

			i = hd.rfind('COMMAND')
			cmds = [ line[i:].split(' ')[0] for line in top5 ]

			i = hd.find('%CPU')
			loads = [ line[i-1:].strip().split(' ')[0] for line in top5 ]
			
			for (lb, cmd, load) in zip(self.lb_top5, cmds, loads):
				col = self.info_col(float(load), rate_per_cpu_yellow, rate_per_cpu, (64,64,64), (200,0,0))
				wx.CallAfter(lb.SetForegroundColour, col)
				wx.CallAfter(lb.SetLabel, cmd + ' (' + load + ' %CPU)')

		self.toprc_restore(toprc, backup)

	def alert_th(self, bgcol, ev):
		wx.CallAfter(self.RequestUserAttention)
		c = bgcol
		o = wx.NullColour
		while not ev.wait(0.5):
			for col in [ c, o, c, o, c, o ]:
				wx.CallAfter(self.set_bg_all_tabs, col)
				time.sleep(0.05)

	# ps command thread
	#def ps_cmd_th(self, ev, interval):
	#	nodes = reduce(lambda a,b:a+b, [[]] + self.nodes_dic.values())
	#	while not ev.wait(interval):
	#		lb = ''
	#		for s in subprocess.check_output(['ps', '-eo' 'etime,args']).strip().split('\n')[1:]:
	#			if ('/' + s.split('/')[-1]) in nodes:
	#				lb += s + '\n'
	#		wx.CallAfter(self.label_node_time.SetLabel, lb)
	#		wx.CallAfter(self.label_node_time.GetParent().FitInside)

	def log_th(self, file, que, ev):
		while not ev.wait(0):
			s = file.readline()
			if not s:
				break
			que.put(s)

	def logout_th(self, que, interval, tc, ev):
		if que == self.log_que_stdout or que == self.log_que_stderr:
			while not ev.wait(0):
				try:
					s = que.get(timeout=1)
				except Queue.Empty:
					continue
				self.log_que.put(s)

				if interval <= 0:
					continue

				ckbox = self.checkbox_stdout if que == self.log_que_stdout else self.checkbox_stderr
				if ckbox.GetValue():
					self.log_que_show.put( cut_esc(s) )

		else: # == self.log_que
			f = None
			path = self.status_dic.get('log_path')
			is_syslog = (path == 'syslog')

			if is_syslog:
				ident = sys.argv[0].split('/')[-1]
				syslog.openlog(ident, syslog.LOG_PID | syslog.LOG_CONS)
			elif path:
				path = os.path.expandvars(os.path.expanduser(path))
				f = open(path, 'a') if path else None

			while not ev.wait(0):
				try:
					s = que.get(timeout=1)
				except Queue.Empty:
					continue
				print s.strip()
				sys.stdout.flush()

				s = cut_esc(s)
				if is_syslog:
					syslog.syslog(s)
				elif f:
					f.write(s)
					f.flush()
			if is_syslog:
				syslog.closelog()
			if f:
				f.close()

	def logshow_th(self, que, interval, tc, ev):
		while not ev.wait(interval):
			try:
				s = que.get(timeout=1)
			except Queue.Empty:
				continue
			wx.CallAfter(append_tc_limit, tc, s)

			# que clear
			if self.checkbox_stdout.GetValue() is False and \
			   self.checkbox_stderr.GetValue() is False and \
			   que.qsize() > 0:
				que_clear(que)
				wx.CallAfter(tc.Clear)

	#
	# for Topics tab
	#
	def OnRefreshTopics(self, event):
		self.refresh_topics_list()

	def refresh_topics_list(self):
		lst = subprocess.check_output([ 'rostopic', 'list' ]).strip().split('\n')
		panel = self.panel_topics_list
		szr = self.sizer_topics_list
		for obj in self.topics_list:
			szr.Remove(obj)
			obj.Destroy()
		self.topics_list = []
		for topic in lst:
			obj = wx.HyperlinkCtrl(panel, wx.ID_ANY, topic, '')
			self.Bind(wx.EVT_HYPERLINK, self.OnTopicLink, obj)
			szr.Add(obj, 0, wx.LEFT, 4)
			fix_link_color(obj)
			self.topics_list.append(obj)
		szr.Layout()
		panel.SetVirtualSize(szr.GetMinSize())

		# info clear
		lb = self.label_topics_info
		lb.SetLabel('')
		
		# echo clear
		self.topics_proc_th_end()

		# wait que clear
		while self.topics_echo_que.qsize() > 0:
			time.sleep(0.1)

		tc = self.text_ctrl_topics_echo
		tc.Enable(False)
		wx.CallAfter(tc.Clear)
		wx.CallAfter(tc.Enable, True)
		self.topics_echo_sum = 0
		self.topic_echo_curr_topic = None

	def OnEcho(self, event):
		if self.checkbox_topics_echo.GetValue() and self.topic_echo_curr_topic:
			self.topics_proc_th_start(self.topic_echo_curr_topic)
		else:
			self.topics_proc_th_end()

	def OnTopicLink(self, event):
		obj = event.GetEventObject()
		topic = obj.GetLabel()
		self.topic_echo_curr_topic = topic

		# info
		info = subprocess.check_output([ 'rostopic', 'info', topic ]).strip()
		lb = self.label_topics_info
		lb.SetLabel(info)
		lb.GetParent().FitInside()

		# echo
		self.topics_proc_th_end()
		if self.checkbox_topics_echo.GetValue():
			self.topics_proc_th_start(topic)

	def topics_proc_th_start(self, topic):
		out = subprocess.PIPE
		err = subprocess.STDOUT
		self.topics_echo_proc = psutil.Popen([ 'rostopic', 'echo', topic ], stdout=out, stderr=err)

		self.topics_echo_thinf = th_start(self.topics_echo_th)
		
	def topics_proc_th_end(self):
		thinf = self.topics_echo_thinf
		if thinf:
			th_end(thinf)
			self.topics_echo_thinf = None

		proc = self.topics_echo_proc
		if proc:
			terminate_children(proc)
			terminate(proc)
			#proc.wait()
			self.topics_echo_proc = None

	def topics_echo_th(self, ev):
		if not self.topics_echo_proc:
			return
		file = self.topics_echo_proc.stdout
		fl = fcntl.fcntl(file.fileno(), fcntl.F_GETFL)
		fcntl.fcntl(file.fileno(), fcntl.F_SETFL, fl | os.O_NONBLOCK)

		while not ev.wait(0):
			try:
				s = file.read(1)
			except:
				continue
			if not s:
				break
			if self.checkbox_topics_echo.GetValue():
				self.topics_echo_que.put(s)

		que_clear(self.topics_echo_que)

	def topics_echo_show_th(self, ev):
		que = self.topics_echo_que
		interval = self.topics_dic.get('gui_update_interval_ms', 100) * 0.001
		chars_limit = self.topics_dic.get('gui_chars_limit', 10000)
		tc = self.text_ctrl_topics_echo
		while not ev.wait(interval):
			qsz = que.qsize()
			if qsz <= 0:
				continue
			if qsz > chars_limit:
				over = qsz - chars_limit
				for i in range(over):
					try:
						que.get(timeout=1)
					except Queue.Empty:
						break
				qsz = chars_limit
			arr = []
			for i in range(qsz):
				try:
					s = que.get(timeout=1)
				except Queue.Empty:
					s = ''
				arr.append(s)
			s = ''.join(arr)

			self.topics_echo_sum += len(s)
			rm_chars = 0
			if self.topics_echo_sum > chars_limit:
				rm_chars = self.topics_echo_sum - chars_limit
				self.topics_echo_sum = chars_limit

			if self.checkbox_topics_echo.GetValue():
				wx.CallAfter(append_tc_limit, tc, s, rm_chars)

	#
	# Common Utils
	#
	def OnSelector(self, event):
		self.OnSelector_obj(event.GetEventObject())

	def OnSelector_obj(self, obj):
		pfs = ('button_launch_', 'button_kill_', 'button_', 'checkbox_')
		vs = (True, False, None, None)
		pfinf = dict(zip(pfs, vs))

		(pf, key) = self.obj_name_split(obj, pfs)
		if key is None:
			return
		v = pfinf.get(pf)
		if v is None and getattr(obj, 'GetValue', None):
			v = obj.GetValue()
		if v is None:
			return
		if self.OnSelector_name(key, v) is None:
			if getattr(obj, 'SetValue', None):
				set_val(obj, not v)

	def OnSelector_name(self, key, v):
		sdic = self.selector.get(key)
		if sdic is None:
			return None
		if v:
			sels = eval(sdic.get('sel', 'None'))
			if sels is None or sels == []:
				return None
			for sel in sels:
				name = sdic.get(sel)
				if name is None:
					continue
				obj = self.obj_get('button_launch_' + name)
				self.OnLaunch_obj(obj)
			sdic['launched'] = sels
		else:
			sels = sdic.get('launched', [])
			for sel in sels:
				name = sdic.get(sel)
				if name is None:
					continue
				kill_obj = self.obj_get('button_kill_' + name)
				self.OnKill_kill_obj(kill_obj)
			sdic['launched'] = None
		return True

	def set_param_panel(self, obj, parent):
		(pdic, gdic, prm) = self.obj_to_pdic_gdic_prm(obj)
		panel = ParamPanel(parent, frame=self, pdic=pdic, gdic=gdic, prm=prm)
		sizer_wrap((panel,), wx.VERTICAL, 0, wx.EXPAND, 0, parent)
		k = 'ext_toggle_enables'
		gdic[ k ] = gdic.get(k, []) + [ panel ]

	def obj_to_varpanel(self, obj, var_name):
		gdic = self.obj_to_gdic(obj, {})
		return gdic.get(var_name, {}).get('var')

	def obj_to_varpanel_tc(self, obj, var_name):
		vp = self.obj_to_varpanel(obj, var_name)
		return vp.tc if vp and vp.tc else None

	def OnConfig(self, event):
		self.OnHyperlinked_obj(event.GetEventObject())

	def add_params(self, params):
		for prm in params:
			if 'topic' in prm and 'msg' in prm:
				klass_msg = globals()[ prm['msg'] ]
				prm['pub'] = rospy.Publisher(prm['topic'], klass_msg, latch=True, queue_size=10)
		self.params += params

	def gdic_get_1st(self, dic):
		gdic = dic.get('gui', {})
		gdic['update_func'] = self.update_func
		return gdic

	def get_cfg_obj(self, obj):
		return next( (k for (k,v) in self.config_dic.items() if v['obj'] is obj), None)

	def add_cfg_info(self, cfg_obj, obj, name, pdic, gdic, run_disable, prm):
		self.config_dic[ cfg_obj ] = { 'obj':obj , 'name':name , 'pdic':pdic , 'gdic':gdic, 
					       'run_disable':run_disable , 'param':prm }

	def get_param(self, prm_name):
		return next( (prm for prm in self.params if prm['name'] == prm_name), None)

	def get_var(self, prm, var_name, def_ret=None):
		return next( (var for var in prm.get('vars') if var.get('name') == var_name), def_ret)

	def obj_to_cmd_dic(self, obj):
		return next( (cmd_dic for cmd_dic in self.all_cmd_dics if obj in cmd_dic), None)

	def obj_to_cmd_dic_cmd_proc(self, obj):
		cmd_dic = self.obj_to_cmd_dic(obj)
		if cmd_dic is None:
			return (None, None, None)
		(cmd, proc) = cmd_dic.get(obj, (None, None))
		return (cmd_dic, cmd, proc)

	def OnLaunch(self, event):
		self.OnLaunch_obj(event.GetEventObject())

	def OnLaunch_obj(self, obj):
		obj = self.alias_grp_top_obj(obj)
		self.alias_sync(obj, v=True)

		add_args = self.obj_to_add_args(obj)
		#print 'add_args', add_args
		if add_args is False:
			return
		if self.is_boot(obj):
			wx.MessageBox('Already, booted')
			return

		key = self.obj_key_get(obj, ['button_launch_'])
		if not key:
			return
		tc = self.obj_get('text_ctrl_' + key) 
		path = tc.GetValue() if tc else None

		if tc and not path:
			return

		(cmd_dic, cmd, proc) = self.obj_to_cmd_dic_cmd_proc(obj)
		if cmd_dic is None or cmd is None:
			return

		if path:
			add_args = ( add_args if add_args else [] ) + path.split(',')

		proc = self.launch_kill(True, cmd, proc, add_args, obj=obj)
		cmd_dic[obj] = (cmd, proc)

		self.toggle_enable_obj(obj)

	def OnKill(self, event):
		self.OnKill_kill_obj(event.GetEventObject())

	def OnKill_kill_obj(self, kill_obj):
		kill_obj = self.alias_grp_top_obj(kill_obj)
		self.alias_sync(kill_obj, v=False)

		key = self.obj_key_get(kill_obj, ['button_kill_'])
		if not key:
			return
		obj = self.obj_get('button_launch_' + key)
		(cmd_dic, cmd, proc) = self.obj_to_cmd_dic_cmd_proc(obj)
		if cmd_dic is None or cmd is None:
			return

		# ROSBAG Record modify
		sigint = (key == 'rosbag_record')

		proc = self.launch_kill(False, cmd, proc, sigint=sigint, obj=obj)
		cmd_dic[obj] = (cmd, proc)

		self.toggle_enable_obj(obj)
		self.stat_label_off(obj)

	def OnLaunchKill(self, event):
		self.OnLaunchKill_obj(event.GetEventObject())

	def OnLaunchKill_obj(self, obj):
		self.alias_sync(obj)
		obj = self.alias_grp_top_obj(obj)
		v = obj.GetValue()
		add_args = self.obj_to_add_args(obj, msg_box=v) # no open dialog at kill
		if add_args is False:
			set_val(obj, not v)
			return
		(cmd_dic, _, proc_bak) = self.obj_to_cmd_dic_cmd_proc(obj)
		self.launch_kill_proc(obj, cmd_dic, add_args=add_args)
		(_, _, proc) = self.obj_to_cmd_dic_cmd_proc(obj)
		if proc != proc_bak:
			self.toggle_enable_obj(obj)
		if proc:
			self.update_proc_cpu(obj)

	def OnRosbagPlay(self, event):
		obj = event.GetEventObject()

		play = self.button_play_rosbag_play
		stop = self.button_stop_rosbag_play
		pause = self.button_pause_rosbag_play

		(_, _, prm) = self.obj_to_pdic_gdic_prm(play)
		var = self.get_var(prm, 'sim_time', {})

		if obj == play:
			var['v'] = True
			self.OnLaunchKill_obj(play)
			set_val(stop, False)
			set_val(pause, False)
		elif obj == stop:
			set_val(play, False)
			set_val(pause, False)
			var['v'] = False
			self.OnLaunchKill_obj(play)
		elif obj == pause:
			(_, _, proc) = self.obj_to_cmd_dic_cmd_proc(play)
			if proc:
				proc.stdin.write(' ')
			
	def stdout_file_search(self, file, k):
		s = ''
		while True:
			c = file.read(1)
			if not c:
				return None
			if c != '\r' and c != '\n':
				s += c
				continue
			s = s.strip()
			if k in s:
				break
			s = ''
		i = s.find(k) + len(k)
		return s[i:]

	# thread
	def point_cloud_progress_bar(self, file, ev):
		obj = self.button_point_cloud
		(pdic, _, _) = self.obj_to_pdic_gdic_prm(obj)
		n = len(pdic.get('path_pcd', '').split(','))
		if n == 0:
			return
		i = 0
		self.pcd_loaded = False
		while not ev.wait(0):
			s = self.stdout_file_search(file, 'load ')
			if not s:
				break
			err_key = 'failed '
			if s[:len(err_key)] != err_key:
				i += 1
			else:
				i -= 1
				print s
			self.pcd_loaded = (i == n)
			wx.CallAfter(self.label_point_cloud_bar.set, 100 * i / n)
		wx.CallAfter(self.label_point_cloud_bar.clear)

	# thread
	def rosbag_play_progress_bar(self, file, ev):
		while not ev.wait(0):
			s = self.stdout_file_search(file, 'Duration:')
			if not s:
				break
			lst = s.split()
			pos = float(lst[0])
			# lst[1] is '/'
			total = float(lst[2])
			if total == 0:
				continue
			prg = int(100 * pos / total + 0.5)
			pos = str(int(pos))
			total = str(int(total))

			wx.CallAfter(self.label_rosbag_play_bar.set, prg)
			wx.CallAfter(self.label_rosbag_play_pos.SetLabel, pos)
			wx.CallAfter(self.label_rosbag_play_total.SetLabel, total)
		wx.CallAfter(self.label_rosbag_play_bar.clear)

	#def OnPauseRosbagPlay(self, event):
	#	pause_obj = event.GetEventObject()
	#	pause_obj = self.alias_grp_top_obj(pause_obj)
	#
	#	key = self.obj_key_get(pause_obj, ['button_pause_'])
	#	if not key:
	#		return
	#	obj = self.obj_get('button_launch_' + key)
	#	(_, _, proc) = self.obj_to_cmd_dic_cmd_proc(obj)
	#	if proc:
	#		proc.stdin.write(' ')

	def OnRef(self, event):
		btn_ref_inf = {
			'point_cloud'	: { 'path_type' : 'multi' },
			'pmap'		: { 'path_type' : 'multi' },
			'vector_map'	: { 'path_type' : 'multi' },
			'calibration'	: { 'path_type' : 'dir'	  },
			'rosbag_record' : { 'path_type' : 'save'  } }
		obj = event.GetEventObject()
		key = self.obj_key_get(obj, [ 'button_ref_' ])
		if key is None:
			return
		tc = self.obj_get('text_ctrl_' + key)
		if tc is None:
			return
		if file_dialog(self, tc, btn_ref_inf.get(key, {})) == wx.ID_OK:
			self.alias_sync(tc)

	#def OnAliasSync(self, event):
	#	obj = event.GetEventObject()
	#	self.alias_sync(obj)

	def alias_sync(self, obj, v=None):
		en = None
		if getattr(obj, 'IsEnabled', None):
			en = obj.IsEnabled()
		grp = self.alias_grp_get(obj)
		if getattr(obj, 'GetValue', None):
			v = obj.GetValue()
		for o in grp:
			if o is obj:
				continue
			
			if en is not None and o.IsEnabled() != en and not self.is_toggle_button(o):
				o.Enable(en)
			if v is not None and getattr(o, 'SetValue', None):
				o.SetValue(v)
				if getattr(o, 'SetInsertionPointEnd', None):
					o.SetInsertionPointEnd()

	def alias_grp_top_obj(self, obj):
		return get_top(self.alias_grp_get(obj), obj)

	def alias_grp_get(self, obj):
		return next( (grp for grp in self.alias_grps if obj in grp), [])

	def create_tree(self, parent, items, tree, item, cmd_dic):
		name = items.get('name', '')
		if tree is None:
			style = wx.TR_HAS_BUTTONS | wx.TR_NO_LINES | wx.TR_HIDE_ROOT | wx.TR_DEFAULT_STYLE | wx.SUNKEN_BORDER
			tree = CT.CustomTreeCtrl(parent, wx.ID_ANY, agwStyle=style)
			item = tree.AddRoot(name, data=tree)
		else:
			ct_type = 1 if 'cmd' in items else 0 # 1:checkbox type
			item = tree.AppendItem(item, name, ct_type=ct_type)
			if 'cmd' in items:
				cmd_dic[item] = (items['cmd'], None)

				pdic = self.load_dic_pdic_setup(name, items)
				pnl = wx.Panel(tree, wx.ID_ANY)
				add_objs = []
				self.new_link(item, name, pdic, self.sys_gdic, pnl, 'sys', 'sys', add_objs)
				gdic = self.gdic_get_1st(items)
				if 'param' in items:
					self.new_link(item, name, pdic, gdic, pnl, 'app', items.get('param'), add_objs)
				szr = sizer_wrap(add_objs, wx.HORIZONTAL, parent=pnl)
				szr.Fit(pnl)
				tree.SetItemWindow(item, pnl)
			self.try_setup_obj_stop(item, items);

		for sub in items.get('subs', []):
			self.create_tree(parent, sub, tree, item, cmd_dic)
		return tree

	def new_link(self, item, name, pdic, gdic, pnl, link_str, prm_name, add_objs):
		lkc = None
		if 'no_link' not in gdic.get('flags', []):
			lkc = wx.HyperlinkCtrl(pnl, wx.ID_ANY, link_str, "")
			fix_link_color(lkc)
			self.Bind(wx.EVT_HYPERLINK, self.OnHyperlinked, lkc)
			if len(add_objs) > 0:
				add_objs += [ wx.StaticText(pnl, wx.ID_ANY, ' ') ]
			add_objs += [ wx.StaticText(pnl, wx.ID_ANY, '['), lkc, wx.StaticText(pnl, wx.ID_ANY, ']') ]
		prm = self.get_param(prm_name)
		self.add_cfg_info(lkc if lkc else item, item, name, pdic, gdic, False, prm)

	def load_dic_pdic_setup(self, name, dic):
		name = dic.get('share_val', dic.get('name', name))
		pdic = self.load_dic.get(name, {})
		self.load_dic[ name ] = pdic
		return pdic

	def launch_kill_proc(self, obj, cmd_dic, add_args=None):
		if obj not in cmd_dic:
			set_val(obj, False)
			print('not implemented.')
			return
		v = obj.GetValue()
		if v and self.is_boot(obj):
			wx.MessageBox('Already, booted')
			set_val(obj, not v)
			return

		(cmd, proc) = cmd_dic[obj]
		if not cmd:
			set_val(obj, False)

		proc = self.launch_kill(v, cmd, proc, add_args, obj=obj)

		cfg_obj = self.get_cfg_obj(obj)
		if cfg_obj and self.config_dic[ cfg_obj ]['run_disable']:
			cfg_obj.Enable(not v)

		cmd_dic[obj] = (cmd, proc)
		if not v:
			self.stat_label_off(obj)

	def kill_all(self):
		all = self.all_procs[:] # copy
		for proc in all:
			self.kill_proc(proc)

	def kill_proc(self, proc):
		(cmd_dic, obj) = self.proc_to_cmd_dic_obj(proc)
		self.kill_obj(obj, cmd_dic, proc)

	def kill_obj(self, obj, cmd_dic=None, proc=None):
		key = self.obj_key_get(obj, [ 'button_launch_' ])
		if key:
			self.OnKill_kill_obj(self.obj_get('button_kill_' + key))
			return
		set_val(obj, False)
		if cmd_dic is None:
			cmd_dic = self.obj_to_cmd_dic(obj)
		v = cmd_dic.get(obj)
		if v is None:
			return
		(cmd, proc) = (v[0], proc) if proc else v
		cmd_dic[ obj ] = (cmd, None)
		self.launch_kill(False, 'dmy', proc, obj=obj)
		self.stat_label_off(obj)

	def proc_to_cmd_dic_obj(self, proc):
		for cmd_dic in self.all_cmd_dics:
			obj = next( (obj for (obj, v) in cmd_dic.items() if proc in v), None)
			if obj:
				return (cmd_dic, obj)
		return (None, None)

	def launch_kill(self, v, cmd, proc, add_args=None, sigint=False, obj=None):
		msg = None
		msg = 'already launched.' if v and proc else msg
		msg = 'already terminated.' if not v and proc is None else msg
		msg = 'cmd not implemented.' if not cmd else msg
		if msg is not None:
			print(msg)
			return proc

		if v:
			args = shlex.split(cmd)
			if add_args:
				args += add_args
			print(args) # for debug

			f = self.obj_to_gdic(obj, {}).get('stdout_func')
			f = eval(f) if type(f) is str else f
			f = f if f else self.log_th

			out = subprocess.PIPE if f else None
			err = subprocess.STDOUT if f else None
			if f == self.log_th:
				err = subprocess.PIPE

			proc = psutil.Popen(args, stdin=subprocess.PIPE, stdout=out, stderr=err)
			self.all_procs.append(proc)
			self.all_procs_nodes[ proc ] = self.nodes_dic.get(obj, [])

			if f == self.log_th:
				thinf = th_start(f, {'file':proc.stdout, 'que':self.log_que_stdout})
				self.all_th_infs.append(thinf)
				thinf = th_start(f, {'file':proc.stderr, 'que':self.log_que_stderr})
				self.all_th_infs.append(thinf)
			elif f:
				thinf = th_start(f, {'file':proc.stdout})
				self.all_th_infs.append(thinf)
		else:
			terminate_children(proc, sigint)
			terminate(proc, sigint)
			proc.wait()
			if proc in self.all_procs:
				self.all_procs.remove(proc)
				self.all_procs_nodes.pop(proc, None)
			proc = None

			stop_cmd = self.stop_dic.get(obj)
			if stop_cmd:
				subprocess.call( shlex.split(stop_cmd) )
		return proc

	def is_boot(self, obj):
		nodes = self.nodes_dic.get(obj)
		if nodes is None:
			return False
		boot_nodes = reduce(lambda a,b:a+b, [[]] + self.all_procs_nodes.values())
		boot_nodes_set = set(boot_nodes)
		return nodes and boot_nodes_set.issuperset(nodes)

	def nodes_dic_get(self):
		print 'creating item node list ',
		nodes_dic = {}
		for cmd_dic in self.all_cmd_dics:
			sys.stdout.write('.')
			sys.stdout.flush()
			for (obj, (cmd, _)) in cmd_dic.items():
				if not cmd:
					continue
				nodes = []
				cmd = shlex.split(cmd)
				cmd2 = cmd
				if cmd[0] == 'sh' and cmd[1] == '-c':
					cmd2 = cmd[2].split(' ') + cmd[3:] # split ' '
				if cmd2[0] == 'roslaunch':
					add_args = self.obj_to_add_args(obj, msg_box=False)
					if add_args is False:
						continue
					if add_args:
						cmd2 += add_args
					cmd2.insert(1, '--node')
					if cmd[0] == 'sh' and cmd[1] == '-c':
						cmd[2] = ' '.join(cmd2)
					nodes = self.roslaunch_to_nodes(cmd)
				elif cmd2[0] == 'rosrun':
					nodes = [ '/' + cmd2[2] ]
				nodes_dic[ obj ] = nodes
		print ''
		return nodes_dic

	def roslaunch_to_nodes(self, cmd):
		try:
			s = subprocess.check_output(cmd).strip()
			return s.split('\n') if s != '' else []
		except subprocess.CalledProcessError:
			return []

	def set_bg_all_tabs(self, col=wx.NullColour):

		add_pnls = [
			self, 
			self.tree_ctrl_0,
			self.tree_ctrl_1,
			self.tree_ctrl_data ]

		for tab in self.all_tabs + add_pnls:
			tab.SetBackgroundColour(col)

	#def modal_dialog(self, lst, title=''):
	#	(lbs, cmds) = zip(*lst)
	#	dlg = MyDialog(self, lbs=lbs)
	#	dlg.SetTitle(title)
	#	r = dlg.ShowModal()
	#	ok = (0 <= r and r < len(cmds))
	#	return cmds[r] if ok else None

	def get_autoware_dir(self):
		dir = rtmgr_src_dir() + '../../../../../../'
		return os.path.abspath(dir)

	#def get_static_bitmap(self, parent, filename, scale):
	#	bm = self.get_bitmap(filename, scale)
	#	return wx.StaticBitmap(parent, wx.ID_ANY, bm)

	#def get_bitmap(self, filename, scale):
	#	dir = rtmgr_src_dir()
	#	bm = wx.Bitmap(dir + filename, wx.BITMAP_TYPE_ANY)
	#	(w, h) = bm.GetSize()
	#	img = wx.ImageFromBitmap(bm)
	#	img = img.Scale(w * scale, h * scale, wx.IMAGE_QUALITY_HIGH)
	#	bm = wx.BitmapFromImage(img)
	#	return bm

	def load_yaml(self, filename, def_ret=None):
		return load_yaml(filename, def_ret)

	def toggle_enable_obj(self, obj):
		objs = []
		pfs = [ 'button_launch_', 'button_kill_',
			'button_play_', 'button_stop_', 'button_pause_',
			'button_ref_', 'text_ctrl_' ]
		key = self.obj_key_get(obj, pfs)
		if key:
			objs += self.key_objs_get(pfs, key)
			
		gdic = self.obj_to_gdic(obj, {})
		objs += [ (eval(e) if type(e) is str else e) for e in gdic.get('ext_toggle_enables', []) ]

		self.toggle_enables(objs)

	def toggle_enables(self, objs):
		for obj in objs:
			if getattr(obj, 'IsEnabled', None):
				obj.Enable(not obj.IsEnabled())
				self.alias_sync(obj)

	def is_toggle_button(self, obj):
		return self.name_get(obj).split('_')[0] == 'button' and getattr(obj, 'GetValue', None)

	def obj_name_split(self, obj, pfs):
		name = self.name_get(obj)
		if name is None:
			return (None, None)
		return next( ( ( name[:len(pf)], name[len(pf):] ) for pf in pfs if name[:len(pf)] == pf ), None)

	def obj_key_get(self, obj, pfs):
		name = self.name_get(obj)
		if name is None:
			return None
		return next( (name[len(pf):] for pf in pfs if name[:len(pf)] == pf), None)

	def key_objs_get(self, pfs, key):
		return [ self.obj_get(pf + key) for pf in pfs if self.obj_get(pf + key) ]

	def name_get(self, obj):
		return next( (nm for nm in dir(self) if getattr(self, nm) is obj), None)

	def val_get(self, name):
		obj = self.obj_get(name)
		if obj is None:
			return None
		return obj.GetValue() if getattr(obj, 'GetValue', None) else None

	def obj_get(self, name):
		return getattr(self, name, None)

	def key_get(self, dic, val):
		return next( (k for (k,v) in dic.items() if v == val), None)

#class MyDialog(rtmgr.MyDialog):
#	def __init__(self, *args, **kwds):
#		lbs = kwds.pop('lbs')
#		rtmgr.MyDialog.__init__(self, *args, **kwds)
#
#		self.radio_box.Destroy()
#		self.radio_box = wx.RadioBox(self.panel_2, wx.ID_ANY, "", choices=lbs, majorDimension=0, style=wx.RA_SPECIFY_ROWS)
#
#		rtmgr.MyDialog.__set_properties(self)
#		rtmgr.MyDialog.__do_layout(self)
#
#	def __set_properties(self):
#		pass
#
#	def __do_layout(self):
#		pass
#
#	def OnOk(self, event):
#		ret = self.radio_box.GetSelection()
#		self.EndModal(ret)
#
#	def OnCancel(self, event):
#		self.EndModal(-1)

def gdic_dialog_type_chk(gdic, name):
	dlg_type = dic_list_get(gdic, 'dialog_type', 'config')
	other_key = 'open_dialog_only' if dlg_type == 'config' else 'config_dialog_only'
	other_lst = gdic.get(other_key, [])
	return False if name in other_lst else True

def gdic_dialog_name_get(gdic):
	dlg_type = dic_list_get(gdic, 'dialog_type', 'config')
	return gdic.get(dlg_type + '_dialog',  gdic.get('dialog', 'MyDialogParam') )

class ParamPanel(wx.Panel):
	def __init__(self, *args, **kwds):
		self.frame = kwds.pop('frame')
		self.pdic = kwds.pop('pdic')
		self.gdic = kwds.pop('gdic')
		self.prm = kwds.pop('prm')
		wx.Panel.__init__(self, *args, **kwds)

		obj = next( (v.get('obj') for (cfg_obj, v) in self.frame.config_dic.items() if v.get('param') is self.prm), None)
		(_, _, proc) = self.frame.obj_to_cmd_dic_cmd_proc(obj)

		hszr = None
		self.vps = []
		self.tmp_msg = None
		szr = wx.BoxSizer(wx.VERTICAL)

		topic_szrs = (None, None)

		vars = self.prm.get('vars')
		if self.gdic.get('show_order'):
			var_lst = lambda name, vars : [ var for var in vars if var.get('name') == name ]
			vars = reduce( lambda lst, name : lst + var_lst(name, vars), self.gdic.get('show_order'), [] )

		for var in vars:
			name = var.get('name')

			if not gdic_dialog_type_chk(self.gdic, name):
				continue

			if name not in self.gdic:
				self.gdic[ name ] = {}
			gdic_v = self.gdic.get(name)

			bak_stk_push(gdic_v, 'func')
			if gdic_v.get('func'):
				continue

			v = self.pdic.get(name, var.get('v'))

			vp = VarPanel(self, var=var, v=v, update=self.update)
			self.vps.append(vp)

			gdic_v['var'] = vp
			gdic_v['func'] = vp.get_v
			prop = gdic_v.get('prop', 0)
			border = gdic_v.get('border', 0)
			flag = wx_flag_get(gdic_v.get('flags', []))

			do_category = 'no_category' not in gdic_v.get('flags', [])
			if do_category and self.in_msg(var):
				bak = (szr, hszr)
				(szr, hszr) = topic_szrs
				if szr is None:
					szr = static_box_sizer(self, 'topic : ' + self.prm.get('topic'))
					bak[0].Add(szr, 0, wx.EXPAND | wx.ALL, 4)
			targ_szr = szr
			if vp.is_nl():
				hszr = None if hszr else hszr
				flag |= wx.EXPAND
			else:
				if hszr is None:
					hszr = wx.BoxSizer(wx.HORIZONTAL)
					szr.Add(hszr, 0, wx.EXPAND)
				flag |= wx.ALIGN_CENTER_VERTICAL
				targ_szr = hszr

			if do_category and 'rosparam' in var:
				rp_szr = static_box_sizer(self, 'rosparam : ' + var.get('rosparam'))
				targ_szr.Add(rp_szr, 0, wx.EXPAND | wx.ALL, 4)
				targ_szr = rp_szr

			user_category = gdic_v.get('user_category')
			if user_category is not None and hszr:
				user_szr = static_box_sizer(self, user_category, orient=wx.HORIZONTAL)
				(flgs, bdr) = gdic_v.get('user_category_add', [ [], 0 ])
				targ_szr.Add(user_szr, 0, wx_flag_get(flgs), bdr)
				targ_szr = hszr = user_szr

			targ_szr.Add(vp, prop, flag, border)

			if 'nl' in gdic_v.get('flags', []):
				hszr = None

			if do_category and self.in_msg(var):
				topic_szrs = (szr, hszr)
				(szr, hszr) = bak

			if 'hline' in gdic_v.get('flags', []) and hszr is None:
				szr.Add(wx.StaticLine(self, wx.ID_ANY), 0, wx.EXPAND | wx.TOP | wx.BOTTOM, 4)

			if not self.in_msg(var) and var.get('rosparam'):
				k = 'ext_toggle_enables'
				self.gdic[ k ] = self.gdic.get(k, []) + [ vp ]
				vp.Enable(proc is None)

			if 'disable' in gdic_v.get('flags', []):
				vp.Enable(False)
			if 'hide' in gdic_v.get('flags', []):
				vp.Hide()

		self.SetSizer(szr)
		if 'no_init_update' not in self.prm.get('flags', []):
			self.update()

	def update(self):
		update_func = self.gdic.get('update_func')
		if update_func:
			update_func(self.pdic, self.gdic, self.prm)

	def detach_func(self):
		for var in self.prm.get('vars'):
			name = var.get('name')
			gdic_v = self.gdic.get(name, {})
			if 'func' in gdic_v:
				bak_stk_pop(gdic_v, 'func')

	def in_msg(self, var):
		if 'topic' not in self.prm or 'msg' not in self.prm:
			return False
		if self.tmp_msg is None:
			klass_msg = globals().get( self.prm.get('msg') )
			if klass_msg is None:
				return False
			self.tmp_msg = klass_msg()
		(obj, attr) = msg_path_to_obj_attr(self.tmp_msg, var.get('name'))
		return obj and attr in obj.__slots__

class VarPanel(wx.Panel):
	def __init__(self, *args, **kwds):
		self.var = kwds.pop('var')
		v = kwds.pop('v')
		self.update = kwds.pop('update')
		wx.Panel.__init__(self, *args, **kwds)

		self.min = self.var.get('min')
		self.max = self.var.get('max')
		self.has_slider = self.min is not None and self.max is not None

		label = self.var.get('label', '')
		self.kind = self.var.get('kind')
		if self.kind == 'radio_box':
			choices = self.var.get('choices', [])
			style = wx.RA_SPECIFY_COLS if self.var.get('choices_style') == 'h' else wx.RA_SPECIFY_ROWS
			self.obj = wx.RadioBox(self, wx.ID_ANY, label, choices=choices, majorDimension=0, style=style)
			self.choices_sel_set(v)
			self.Bind(wx.EVT_RADIOBOX, self.OnUpdate, self.obj)
			return
		if self.kind == 'menu':
			choices = self.var.get('choices', [])
			self.obj = wx.Choice(self, wx.ID_ANY, choices=choices)
			self.choices_sel_set(v)
			self.Bind(wx.EVT_CHOICE, self.OnUpdate, self.obj)
			if label:
				lb = wx.StaticText(self, wx.ID_ANY, label)
				flag = wx.LEFT | wx.ALIGN_CENTER_VERTICAL
				sizer_wrap((lb, self.obj), wx.HORIZONTAL, 0, flag, 4, self)
			return
		if self.kind == 'checkbox':
			self.obj = wx.CheckBox(self, wx.ID_ANY, label)
			self.obj.SetValue(v)
			self.Bind(wx.EVT_CHECKBOX, self.OnUpdate, self.obj)
			return
		if self.kind == 'checkboxes':
			item_n = self.var.get('item_n', 1)
			if type(item_n) is str:
				item_n = eval(item_n)
			self.obj = Checkboxes(self, item_n, label)
			self.obj.set(v)
			return
		if self.kind == 'toggle_button':
			self.obj = wx.ToggleButton(self, wx.ID_ANY, label)
			self.obj.SetValue(v)
			self.Bind(wx.EVT_TOGGLEBUTTON, self.OnUpdate, self.obj)
			return
		if self.kind == 'hide':
			self.Hide()
			return

		szr = wx.BoxSizer(wx.HORIZONTAL)

		lb = wx.StaticText(self, wx.ID_ANY, label)
		flag = wx.LEFT | wx.ALIGN_CENTER_VERTICAL
		szr.Add(lb, 0, flag, 4)

		if self.kind == 'path':
			v = str(v)
			v = path_expand_cmd(v)
			v = os.path.expandvars(os.path.expanduser(v))

		self.tc = wx.TextCtrl(self, wx.ID_ANY, str(v), style=wx.TE_PROCESS_ENTER)
		self.Bind(wx.EVT_TEXT_ENTER, self.OnUpdate, self.tc)

		if self.kind in ('num', None):
			if self.has_slider:
				self.w = self.max - self.min
				vlst = [ v, self.min, self.max, self.var['v'] ]
				self.is_float = len( [ v_ for v_ in vlst if type(v_) is not int ] ) > 0
				self.int_max = 1000 if self.is_float else self.max
				self.int_min = 0 if self.is_float else self.min

				self.slider = wx.Slider(self, wx.ID_ANY, self.get_int_v(), self.int_min, self.int_max)
				self.Bind(wx.EVT_COMMAND_SCROLL, self.OnScroll, self.slider)
				self.slider.SetMinSize((82, 27))
				szr.Add(self.slider, 1, wx.LEFT | wx.RIGHT | wx.ALIGN_CENTER_VERTICAL, 4)
			else:
				self.is_float = type(self.var['v']) is not int
				self.tc.SetMinSize((40,27))

		flag = wx.ALIGN_CENTER_VERTICAL
		prop = 1 if self.kind == 'path' or self.kind == 'str' else 0
		szr.Add(self.tc, prop, flag, 4)

		if self.kind == 'path':
			self.ref = wx.Button(self, wx.ID_ANY, 'Ref')
			self.Bind(wx.EVT_BUTTON, self.OnRef, self.ref)
			self.ref.SetMinSize((40,29))
			szr.Add(self.ref, 0, flag, 4)

		if self.has_slider or self.kind == 'num':
			vszr = wx.BoxSizer(wx.VERTICAL)
			vszr.Add( self.create_bmbtn("inc.png", self.OnIncBtn) )
			vszr.Add( self.create_bmbtn("dec.png", self.OnDecBtn) )
			szr.Add(vszr, 0, wx.ALIGN_CENTER_VERTICAL)

		self.SetSizer(szr)

	def create_bmbtn(self, filename, hdr):
		dir = rtmgr_src_dir()
		bm = wx.Bitmap(dir + filename, wx.BITMAP_TYPE_ANY)
		style = wx.BORDER_NONE | wx.BU_EXACTFIT
		obj = wx.lib.buttons.GenBitmapButton(self, wx.ID_ANY, bm, style=style)
		self.Bind(wx.EVT_BUTTON, hdr, obj)
		return obj

	def get_v(self):
		if self.kind in [ 'radio_box', 'menu' ]:
			return self.choices_sel_get()
		if self.kind in [ 'checkbox', 'toggle_button' ]:
			return self.obj.GetValue()
		if self.kind == 'checkboxes':
			return self.obj.get()
		if self.kind == 'hide':
			return self.var.get('v')
		if self.kind in [ 'path', 'str' ]:
			return str(self.tc.GetValue())

		if not self.has_slider and self.tc.GetValue() == '':
			return ''
		return self.get_tc_v()

	def get_tc_v(self):
		s = self.tc.GetValue()
		v = float(s) if self.is_float else int(s)
		if self.has_slider:
			v = self.min if v < self.min else v
			v = self.max if v > self.max else v
		self.tc.SetValue(adjust_num_str(str(v)))
		return v

	def get_int_v(self):
		v = self.get_tc_v()
		if self.is_float:
			v = int( self.int_max * (v - self.min) / self.w if self.w != 0 else 0 )
		return v

	def OnScroll(self, event):
		iv = self.slider.GetValue()
		s = str(iv)
		if self.is_float:
			v = self.min + float(self.w) * iv / self.int_max
			s = str(Decimal(v).quantize(Decimal(str(self.get_step()))))
		self.tc.SetValue(s)
		self.update()

	def OnIncBtn(self, event):
		step = self.get_step()
		self.add_v(step)

	def OnDecBtn(self, event):
		step = self.get_step()
		self.add_v(-step)

	def get_step(self):
		step = self.var.get('step')
		return step if step else 0.01 if self.is_float else 1

	def add_v(self, step):
		ov = self.get_v()
		self.tc.SetValue(str(ov + step))
		v = self.get_v()
		if v != ov:
			if self.has_slider:
				self.slider.SetValue(self.get_int_v())
			self.update()

	def OnUpdate(self, event):
		if self.has_slider:
			self.slider.SetValue(self.get_int_v())
		self.update()

	def OnRef(self, event):
		if file_dialog(self, self.tc, self.var) == wx.ID_OK:
			self.update()

	def choices_sel_get(self):
		return self.obj.GetStringSelection() if self.var.get('choices_type') == 'str' else self.obj.GetSelection()

	def choices_sel_set(self, v):
		if self.var.get('choices_type') == 'str':
			self.obj.SetStringSelection(v)
		else:
			self.obj.SetSelection(v)

	def is_nl(self):
		return self.has_slider or self.kind in [ 'path' ]

class MyDialogParam(rtmgr.MyDialogParam):
	def __init__(self, *args, **kwds):
		pdic = kwds.pop('pdic')
		self.pdic_bak = pdic.copy()
		gdic = kwds.pop('gdic')
		prm = kwds.pop('prm')
		rtmgr.MyDialogParam.__init__(self, *args, **kwds)

		ok_lb_key = 'open_dialog_ok_label'
		if dic_list_get(gdic, 'dialog_type', 'config') == 'open' and ok_lb_key in gdic:
			self.button_1.SetLabel( gdic.get(ok_lb_key) )

		parent = self.panel_v
		frame = self.GetParent()
		self.panel = ParamPanel(parent, frame=frame, pdic=pdic, gdic=gdic, prm=prm)
		szr = sizer_wrap((self.panel,), wx.VERTICAL, 1, wx.EXPAND, 0, parent)

		self.SetTitle(prm.get('name', ''))
		(w,h) = self.GetSize()
		(w2,_) = szr.GetMinSize()
		w2 += 20
		if w2 > w:
			self.SetSize((w2,h))

	def OnOk(self, event):
		self.panel.update()
		self.panel.detach_func()
		self.EndModal(0)

	def OnCancel(self, event):
		self.panel.pdic.update(self.pdic_bak) # restore
		self.panel.detach_func()
		self.panel.update()
		self.EndModal(-1)

class MyDialogDpm(rtmgr.MyDialogDpm):
	def __init__(self, *args, **kwds):
		pdic = kwds.pop('pdic')
		self.pdic_bak = pdic.copy()
		gdic = kwds.pop('gdic')
		prm = kwds.pop('prm')
		rtmgr.MyDialogDpm.__init__(self, *args, **kwds)

		parent = self.panel_v
		frame = self.GetParent()
		self.frame = frame
		self.panel = ParamPanel(parent, frame=frame, pdic=pdic, gdic=gdic, prm=prm)
		szr = sizer_wrap((self.panel,), wx.VERTICAL, 1, wx.EXPAND, 0, parent)

		self.SetTitle(prm.get('name', ''))
		(w,h) = self.GetSize()
		(w2,_) = szr.GetMinSize()
		w2 += 20
		if w2 > w:
			self.SetSize((w2,h))

		fix_link_color(self.hyperlink_car)
		fix_link_color(self.hyperlink_pedestrian)

	def OnOk(self, event):
		self.panel.update()
		self.panel.detach_func()
		self.EndModal(0)

	def OnLink(self, event):
		obj = event.GetEventObject()
		dic = { self.hyperlink_car : self.frame.button_launch_car_dpm,
			self.hyperlink_pedestrian : self.frame.button_launch_pedestrian_dpm }
		obj = dic.get(obj)
		if obj:
			self.frame.OnHyperlinked_obj(obj)

class MyDialogCarPedestrian(rtmgr.MyDialogCarPedestrian):
	def __init__(self, *args, **kwds):
		pdic = kwds.pop('pdic')
		self.gdic = kwds.pop('gdic')
		prm = kwds.pop('prm')
		rtmgr.MyDialogCarPedestrian.__init__(self, *args, **kwds)

		frame = self.GetParent()
		self.frame = frame

		self.SetTitle(prm.get('name', ''))

		fix_link_color(self.hyperlink_car)
		fix_link_color(self.hyperlink_pedestrian)

	def OnLink(self, event):
		obj = event.GetEventObject()
		car_ped = { self.hyperlink_car : 'car', self.hyperlink_pedestrian : 'pedestrian' }.get(obj, 'car')
		obj_key = self.gdic.get('car_pedestrian_obj_key', {}).get(car_ped)
		obj = getattr(self.frame, 'button_launch_' + obj_key, None) if obj_key else None
		if obj:
			self.frame.OnHyperlinked_obj(obj)
		self.EndModal(0)

class MyDialogLaneStop(rtmgr.MyDialogLaneStop):
	def __init__(self, *args, **kwds):
		self.pdic = kwds.pop('pdic')
		self.gdic = kwds.pop('gdic')
		self.prm = kwds.pop('prm')
		rtmgr.MyDialogLaneStop.__init__(self, *args, **kwds)
		self.frame = self.GetParent()

	def update(self):
		update_func = self.gdic.get('update_func')
		if update_func:
			update_func(self.pdic, self.gdic, self.prm)

	def OnTrafficRedLight(self, event):
		self.pdic['traffic_light'] = 0
		self.update()
		
	def OnTrafficGreenLight(self, event):
		self.pdic['traffic_light'] = 1
		self.update()

	def OnOk(self, event):
		self.EndModal(0)

	def OnCancel(self, event):
		self.EndModal(-1)

class MyDialogNdtMapping(rtmgr.MyDialogNdtMapping):
	def __init__(self, *args, **kwds):
		self.pdic = kwds.pop('pdic')
		self.pdic_bak = self.pdic.copy()
		self.gdic = kwds.pop('gdic')
		self.prm = kwds.pop('prm')
		rtmgr.MyDialogNdtMapping.__init__(self, *args, **kwds)

		parent = self.panel_v
		frame = self.GetParent()
		self.panel = ParamPanel(parent, frame=frame, pdic=self.pdic, gdic=self.gdic, prm=self.prm)
		sizer_wrap((self.panel,), wx.VERTICAL, 1, wx.EXPAND, 0, parent)

		self.update_filename()
		self.klass_msg = ConfigNdtMappingOutput
		self.pub = rospy.Publisher('/config/ndt_mapping_output', self.klass_msg, queue_size=10)

	def update_filename(self):
		tc = self.text_ctrl_path
		path = tc.GetValue()
		(dn, fn) = os.path.split(path)
		now = datetime.datetime.now()
		fn = 'autoware-%02d%02d%02d.pcd' % (
			now.year % 100, now.month, now.day)
		path = os.path.join(dn, fn)
		set_path(tc, path)

	def OnRef(self, event):
		tc = self.text_ctrl_path
		file_dialog(self, tc, { 'path_type' : 'save' } )

	def OnRadio(self, event):
		v = self.radio_btn_filter_resolution.GetValue()
		tc = self.text_ctrl_filter_resolution
		tc.Enable(v)

	def OnPcdOutput(self, event):
		tc = self.text_ctrl_filter_resolution
		v = tc.GetValue() if self.radio_btn_filter_resolution.GetValue() else '0.0'
		msg = self.klass_msg()
		msg.filename = self.text_ctrl_path.GetValue()
		msg.filter_res = float(v)
		self.pub.publish(msg)
		
	def OnOk(self, event):
		self.panel.detach_func()
		self.EndModal(0)

class InfoBarLabel(wx.BoxSizer):
	def __init__(self, parent, btm_txt=None, lmt_bar_prg=90, bar_orient=wx.VERTICAL):
		wx.BoxSizer.__init__(self, orient=wx.VERTICAL)
		self.lb = wx.StaticText(parent, wx.ID_ANY, '')
		self.bar = BarLabel(parent, hv=bar_orient, show_lb=False)
		bt = wx.StaticText(parent, wx.ID_ANY, btm_txt) if btm_txt else None

		self.Add(self.lb, 0, wx.ALIGN_CENTER_HORIZONTAL, 0)
		if bar_orient == wx.VERTICAL:		
			sz = self.bar.GetSize()
			sz.SetWidth(20)
			self.bar.SetMinSize(sz)
			self.Add(self.bar, 1, wx.ALIGN_CENTER_HORIZONTAL, 0)
			if bt:
				self.Add(bt, 0, wx.ALIGN_CENTER_HORIZONTAL, 0)
		else:
			szr = wx.BoxSizer(wx.HORIZONTAL)
			if bt:
				szr.Add(bt, 0, 0, 0)
			szr.Add(self.bar, 1, 0, 0)
			self.Add(szr, 1, wx.EXPAND, 0)

		self.lmt_bar_prg = lmt_bar_prg

	def lb_set(self, txt, col):
		self.lb.SetForegroundColour(col)
		self.lb.SetLabel(txt);
		self.Layout()

	def bar_set(self, prg):
		(col1, col2) = (wx.Color(0,0,250), wx.Color(0,0,128))
		if prg >= self.lmt_bar_prg:
			(col1, col2) = (wx.Color(250,0,0), wx.Color(128,0,0)) 
		self.bar.set_col(col1, col2)
		self.bar.set(prg)

class Checkboxes(wx.Panel):
	def __init__(self, parent, item_n, lb):
		wx.Panel.__init__(self, parent, wx.ID_ANY, wx.DefaultPosition, wx.DefaultSize)
		self.boxes = [ wx.CheckBox(self, wx.ID_ANY, lb + str(i)) for i in range(item_n) ]
		vsz = wx.BoxSizer(wx.VERTICAL)
		for j in range((item_n + 7) / 8):
			hsz = wx.BoxSizer(wx.HORIZONTAL)
			for i in range(8):
				idx = j * 8 + i
				if idx < len(self.boxes):
					hsz.Add(self.boxes[idx], 0, wx.LEFT, 8)
			vsz.Add(hsz)
		self.SetSizer(vsz)
		vsz.Fit(self)

	def set(self, vs):
		vs = vs if vs else [ True for box in self.boxes ]
		for (box, v) in zip(self.boxes, vs):
			box.SetValue(v)

	def get(self):
		return [ box.GetValue() for box in self.boxes ]

class BarLabel(wx.Panel):
	def __init__(self, parent, txt='', pos=wx.DefaultPosition, size=wx.DefaultSize, style=0, hv=wx.HORIZONTAL, show_lb=True):
		wx.Panel.__init__(self, parent, wx.ID_ANY, pos, size)
		self.lb = wx.StaticText(self, wx.ID_ANY, '', style=style)
		self.txt = txt
		self.hv = hv
		self.dir = wx.SOUTH if hv == wx.HORIZONTAL else wx.EAST
		self.show_lb = show_lb
		self.prg = -1

		self.dflt_col1 = wx.Color(250,250,250)
		self.dflt_col2 = wx.Color(128,128,128)
		self.col1 = self.dflt_col1
		self.col2 = self.dflt_col2

		self.Bind(wx.EVT_PAINT, self.OnPaint)

	def set(self, prg):
		self.prg = prg
		if self.show_lb:
			self.lb.SetLabel(self.txt + str(prg) + '%' if prg >= 0 else '')
		self.Refresh()

	def set_col(self, col1, col2):
		self.col1 = col1 if col1 != wx.NullColour else self.dflt_col1
		self.col2 = col2 if col2 != wx.NullColour else self.dflt_col2

	def clear(self):
		self.set(-1)

	def OnPaint(self, event):
		dc = wx.PaintDC(self)
		(w,h) = self.GetSize()
		if self.IsEnabled():
			p = (w if self.hv == wx.HORIZONTAL else h) * self.prg / 100
			rect = wx.Rect(0, 0, p, h) if self.hv == wx.HORIZONTAL else wx.Rect(0, h-p, w, p)
			dc.GradientFillLinear(rect, self.col1, self.col2, self.dir)
			rect = wx.Rect(p, 0, w-p, h) if self.hv == wx.HORIZONTAL else wx.Rect(0, 0, w, h-p)
			dc.GradientFillLinear(rect, wx.Colour(200,200,200), wx.Colour(220,220,220), self.dir)
		else:
			rect = wx.Rect(0, 0, w, h)
			dc.GradientFillLinear(rect, wx.Colour(250,250,250), wx.Colour(250,250,250), self.dir)

class ColorLabel(wx.Panel):
	def __init__(self, parent, lst=[], pos=wx.DefaultPosition, size=wx.DefaultSize, style=0):
		wx.Panel.__init__(self, parent, wx.ID_ANY, pos, size)
		self.lst = lst
		self.Bind(wx.EVT_PAINT, self.OnPaint)

	def set(self, lst):
		self.lst = lst
		self.Refresh()

	def OnPaint(self, event):
		dc = wx.PaintDC(self)
		dc.Clear()

		#change_font_point_by_rate(dc, 0.75)

		(x,y) = (0,0)
		(_, h, _, _) = dc.GetFullTextExtent(' ')
		for v in self.lst:
			if type(v) is tuple and len(v) == 2:
				(x,y) = v
			elif type(v) is tuple and len(v) == 3:
				dc.SetTextForeground(v)
			elif v == '\n':
				(x,y) = (0,y+h)
			elif type(v) is str:
				dc.DrawText(v, x, y)
				(w, _, _, _) = dc.GetFullTextExtent(v)
				x += w

class MyApp(wx.App):
	def OnInit(self):
		wx.InitAllImageHandlers()
		frame_1 = MyFrame(None, wx.ID_ANY, "")
		self.SetTopWindow(frame_1)
		frame_1.Show()
		return 1

class MyDialogRosbagRecord(rtmgr.MyDialogRosbagRecord):
	def __init__(self, *args, **kwds):
		self.cmd_dic = kwds.pop('cmd_dic')
		rtmgr.MyDialogRosbagRecord.__init__(self, *args, **kwds)
		self.cbs = []
		self.refresh()
		self.parent = self.GetParent()
		self.cmd_dic[ self.button_start ] = ('rosbag record', None)
		self.toggles = [ self.button_start, self.button_stop ]

	def OnRef(self, event):
		tc = self.text_ctrl
		file_dialog(self, tc, { 'path_type' : 'save' } )

	def OnStart(self, event):
		key_obj = self.button_start
		path = self.text_ctrl.GetValue()
		if path == '':
			print('path=""')
			return
		topic_opt = []
		if self.cbs[0].GetValue(): # 'All'
			topic_opt = [ '-a' ]
		else:
			for obj in self.cbs:
				if obj.GetValue():
					topic_opt += [ obj.GetLabel() ]
		if topic_opt == []:
			print('topic=[]')
			return
		args = topic_opt + [ '-O', path ]

		split_arg = [ '--split' ] if self.checkbox_split.GetValue() else []
		size_arg = self.size_arg_get()
		if split_arg and not size_arg:
			wx.MessageBox('size is required, with split')
			return
		args += split_arg + size_arg

		(cmd, proc) = self.cmd_dic[ key_obj ]
		proc = self.parent.launch_kill(True, cmd, proc, add_args=args, obj=key_obj)
		self.cmd_dic[ key_obj ] = (cmd, proc)
		self.parent.toggle_enables(self.toggles)

	def OnStop(self, event):
		key_obj = self.button_start
		(cmd, proc) = self.cmd_dic[ key_obj ]
		proc = self.parent.launch_kill(False, cmd, proc, sigint=True, obj=key_obj)
		self.cmd_dic[ key_obj ] = (cmd, proc)
		self.parent.toggle_enables(self.toggles)
		self.Hide()

	def OnRefresh(self, event):
		self.refresh()

	def refresh(self):
		lst = [ 'all' ] + subprocess.check_output([ 'rostopic', 'list' ]).strip().split('\n')
		panel = self.panel_1
		szr = self.sizer_topic
		for obj in self.cbs:
			szr.Remove(obj)
			obj.Destroy()
		self.cbs = []
		for topic in lst:
			obj = wx.CheckBox(panel, wx.ID_ANY, topic)
			bdr = 4 if topic == 'All' else 4 * 4
			szr.Add(obj, 0, wx.LEFT, bdr)
			self.cbs.append(obj)
		szr.Layout()
		panel.SetVirtualSize(szr.GetMinSize())
		self.update_filename()

	def update_filename(self):
		tc = self.text_ctrl
		path = tc.GetValue()
		(dn, fn) = os.path.split(path)
		now = datetime.datetime.now()
		fn = 'autoware-%04d%02d%02d%02d%02d%02d.rosbag' % (
			now.year, now.month, now.day, now.hour, now.minute, now.second)
		path = os.path.join(dn, fn)
		set_path(tc, path)

	def size_arg_get(self):
		tc = self.text_ctrl_size
		s = tc.GetValue()
		mb = 0
		try:
			mb = float(s)
		except ValueError:
			mb = 0
		if mb <= 0:
			tc.SetValue('')
		return [ '--size=' + str(int(mb * 1024 * 1024)) ] if mb > 0 else []

def file_dialog(parent, tc, path_inf_dic={}):
	path = tc.GetValue()
	path = get_top(path.split(','), path)
	(dn, fn) = os.path.split(path)
	path_type = path_inf_dic.get('path_type')
	if path_type == 'dir':
		fns = path_inf_dic.get('filenames')
		if type(fns) is str and fns[-5:] == '.yaml':
			fns = load_yaml(fns)
			if type(fns) is not list:
				fns = None
			path_inf_dic['filenames'] = fns
		dlg = wx.DirDialog(parent, defaultPath=path)
	else:
		st_dic = { 'save' : wx.FD_SAVE, 'multi' : wx.FD_MULTIPLE }
		dlg = wx.FileDialog(parent, defaultDir=dn, defaultFile=fn, 
				    style=st_dic.get(path_type, wx.FD_DEFAULT_STYLE))
	ret = dlg.ShowModal()
	if ret == wx.ID_OK:
		path = ','.join(dlg.GetPaths()) if path_type == 'multi' else dlg.GetPath()
		if path_type == 'dir' and fns:
			path = ','.join([ path + '/' + fn for fn in fns ])
		set_path(tc, path)
	dlg.Destroy()
	return ret

def load_yaml(filename, def_ret=None):
	dir = rtmgr_src_dir()
	path = dir + filename
	if not os.path.isfile(path):
		return def_ret
	print('loading ' + filename)
	f = open(dir + filename, 'r')
	d = yaml.load(f)
	f.close()
	return d

def terminate_children(proc, sigint=False):
	for child in psutil.Process(proc.pid).get_children():
		terminate_children(child, sigint)
		terminate(child, sigint)

def terminate(proc, sigint=False):
	if sigint:
		proc.send_signal(signal.SIGINT)
	else:
		proc.terminate()

def th_start(target, kwargs={}):
	ev = threading.Event()
	kwargs['ev'] = ev
	th = threading.Thread(target=target, kwargs=kwargs)
	th.daemon = True
	th.start()
	return (th, ev)

def th_end((th, ev)):
	ev.set()
	th.join()

def que_clear(que):
	with que.mutex:
		que.queue.clear()

def append_tc_limit(tc, s, rm_chars=0):
	if rm_chars > 0:
		tc.Remove(0, rm_chars)
	tc.AppendText(s)

def cut_esc(s):
	while True:
		i = s.find(chr(27))
		if i < 0:
			break
		j = s.find('m', i)
		if j < 0:
			break
		s = s[:i] + s[j+1:]
	return s

def change_font_point_by_rate(obj, rate=1.0):
	font = obj.GetFont()
	pt = font.GetPointSize()
	pt = int(pt * rate)
	font.SetPointSize(pt)
	obj.SetFont(font)

def fix_link_color(obj):
	t = type(obj)
	if t is CT.GenericTreeItem or t is CT.CustomTreeCtrl:
		obj.SetHyperTextVisitedColour(obj.GetHyperTextNewColour())
	elif t is wx.HyperlinkCtrl:
		obj.SetVisitedColour(obj.GetNormalColour())

def scaled_bitmap(bm, scale):
	(w, h) = bm.GetSize()
	img = wx.ImageFromBitmap(bm)
	img = img.Scale(w * scale, h * scale, wx.IMAGE_QUALITY_HIGH)
	return wx.BitmapFromImage(img)

def sizer_wrap(add_objs, orient=wx.VERTICAL, prop=0, flag=0, border=0, parent=None):
	szr = wx.BoxSizer(orient)
	for obj in add_objs:
		szr.Add(obj, prop, flag, border)
	if parent:
		parent.SetSizer(szr)
	return szr

def static_box_sizer(parent, s, orient=wx.VERTICAL):
	sb = wx.StaticBox(parent, wx.ID_ANY, s)
	sb.Lower()
	return wx.StaticBoxSizer(sb, orient)

def wx_flag_get(flags):
	dic = { 'top' : wx.TOP, 'bottom' : wx.BOTTOM, 'left' : wx.LEFT, 'right' : wx.RIGHT, 
		'all' : wx.ALL, 'expand' : wx.EXPAND, 'fixed_minsize' : wx.FIXED_MINSIZE,
		'center_v' : wx.ALIGN_CENTER_VERTICAL, 'center_h' : wx.ALIGN_CENTER_HORIZONTAL }
	lst = [ dic.get(f) for f in flags if f in dic ]
	return reduce(lambda a,b : a+b, [0] + lst)

def msg_path_to_obj_attr(msg, path):
	lst = path.split('.')
	obj = msg
	for attr in lst[:-1]:
		obj = getattr(obj, attr, None)
	return (obj, lst[-1])

def str_to_rosval(str, type_str, def_ret=None):
	cvt_dic = {
		'int8':int , 'int16':int , 'int32':int ,
		'uint8':int , 'uint16':int , 'uint32':int ,
		'int64':long , 'uint64':long,
		'float32':float, 'float64':float,
	}
	t = cvt_dic.get(type_str)
	return t(str) if t else def_ret

def set_path(tc, v):
	tc.SetValue(v)
	tc.SetInsertionPointEnd()

def set_val(obj, v):
	func = getattr(obj, 'SetValue', getattr(obj, 'Check', None))
	if func:
		func(v)
		obj_refresh(obj)

def obj_refresh(obj):
	if type(obj) is CT.GenericTreeItem:
		while obj.GetParent():
			obj = obj.GetParent()
		tree = obj.GetData()
		tree.Refresh()

# dic_list util (push, pop, get)
def dic_list_push(dic, key, v):
	if key not in dic:
		dic[key] = []
	dic.get(key).append(v)

def dic_list_pop(dic, key):
	dic.get(key, [None]).pop()

def dic_list_get(dic, key, def_ret=None):
	return dic.get(key, [def_ret])[-1]

def bak_stk_push(dic, key):
	if key in dic:
		k = key + '_bak_str'
		if k not in dic:
			dic[k] = []
		dic[k].append( dic.get(key) )

def bak_stk_pop(dic, key):
	k = key + '_bak_str'
	stk = dic.get(k, [])
<<<<<<< HEAD
        if len(stk) > 0:
=======
	if len(stk) > 0:
>>>>>>> a93392d7
		dic[key] = stk.pop()
	else:
		del dic[key]

def bak_stk_set(dic, key, v):
	bak_str_push(dic, key)
<<<<<<< HEAD
        dic[key] = v
=======
	dic[key] = v
>>>>>>> a93392d7


def get_top(lst, def_ret=None):
	return lst[0] if len(lst) > 0 else def_ret

def adjust_num_str(s):
	if '.' in s:
		while s[-1] == '0':
			s = s[:-1]
		if s[-1] == '.':
			s = s[:-1]
	return s

def rtmgr_src_dir():
	return os.path.abspath(os.path.dirname(__file__)) + "/"

def path_expand_cmd(path):
	lst = path.split('/')
	s = lst[0]
	if s[:2] == '$(' and s[-1] == ')':
		cmd = s[2:-1].split(' ')
		lst[0] = subprocess.check_output(cmd).strip()
		path = '/'.join(lst)
	return path

def prn_dict(dic):
	for (k,v) in dic.items():
		print (k, ':', v)

def send_to_proc_manager(order):
	sock = socket.socket(socket.AF_UNIX, socket.SOCK_STREAM)

	try:
		sock.connect(PROC_MANAGER_SOCK)
	except socket.error:
		print('Failed connect to {}'.format(PROC_MANAGER_SOCK))
		return -1

	sock.send(yaml.dump(order))
	ret = sock.recv(1024)
	sock.close()
	return int(ret) == 0

def set_process_nice(proc, value):
	order = {
		"name": "nice",
		"pid": proc.pid,
		"nice": value
	}
	return send_to_proc_manager(order)

def set_process_cpu_affinity(proc, cpus):
	order = {
		"name": "cpu_affinity",
		"pid": proc.pid,
		"cpus": cpus,
	}
	return send_to_proc_manager(order)

def set_scheduling_policy(proc, policy, priority):
	order = {
		"name": "scheduling_policy",
		"pid": proc.pid,
		"policy": policy,
		"priority": priority,
	}
	return send_to_proc_manager(order)

if __name__ == "__main__":
	path = rtmgr_src_dir() + 'btnrc'
	if os.path.exists(path):
		gtk.rc_parse(path)

	gettext.install("app")

	app = MyApp(0)
	app.MainLoop()

# EOF<|MERGE_RESOLUTION|>--- conflicted
+++ resolved
@@ -843,11 +843,7 @@
 
 	def param_default_value_get(self, prm, name, def_ret=None):
 		return next( (var.get('v') for var in prm.get('vars') if var.get('name') == name ), def_ret) \
-<<<<<<< HEAD
-                        if prm else def_ret
-=======
 			if prm else def_ret
->>>>>>> a93392d7
 
 	def update_depend_enable(self, pdic, gdic, prm):
 		for var in prm.get('vars', []):
@@ -2988,22 +2984,14 @@
 def bak_stk_pop(dic, key):
 	k = key + '_bak_str'
 	stk = dic.get(k, [])
-<<<<<<< HEAD
-        if len(stk) > 0:
-=======
 	if len(stk) > 0:
->>>>>>> a93392d7
 		dic[key] = stk.pop()
 	else:
 		del dic[key]
 
 def bak_stk_set(dic, key, v):
 	bak_str_push(dic, key)
-<<<<<<< HEAD
-        dic[key] = v
-=======
 	dic[key] = v
->>>>>>> a93392d7
 
 
 def get_top(lst, def_ret=None):
