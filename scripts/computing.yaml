--- conflicted
+++ resolved
@@ -1092,13 +1092,8 @@
       cmd_param :
         dash        : ''
         delim       : ':='
-<<<<<<< HEAD
-
-  - name  : kf_contour_tracker
-=======
-        
+
   - name  : lidar_kf_contour_track_param
->>>>>>> 41791178
     vars  :
     - name : tracking_type
       desc : select the type of tracking
