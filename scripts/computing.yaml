--- conflicted
+++ resolved
@@ -613,36 +613,20 @@
       max   : 0
       v     : -1.5
     - name  : deceleration
-<<<<<<< HEAD
-      label : Deceleration
-=======
       label : Deceleration (m/s^2)
->>>>>>> 94ce6cc3
       min   : 0
       max   : 5
       v     : 1.5
     - name  : decel_change_limit
       label : Deceleration Change Limit
-<<<<<<< HEAD
-      min   : 0
-      max   : 40
-      v     : 15.0
-    - name  : avoid_braking_velocity
-      label : Avoid Braking Velocity
-      min   : 0
-      max   : 80
-      v     : 8.0
-=======
       min   : 5
       max   : 40
       v     : 15.0
->>>>>>> 94ce6cc3
     - name  : accel_bias
       label : Accel Bias
       min   : 0
       max   : 40
       v     : 5.0
-<<<<<<< HEAD
     - name    : sim_mode
       label   : 'Simulation Mode'
       kind    : checkbox
@@ -650,10 +634,7 @@
       cmd_param:
         dash     : ''
         delim    : ':='
-      
-      
-=======
->>>>>>> 94ce6cc3
+
   - name  : lane_follower_trajgen
     topic : /config/lane_follower
     msg   : ConfigLaneFollower
