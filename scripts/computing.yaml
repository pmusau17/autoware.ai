name : Computing
subs :
- subs :
  - name : Localization
    desc : Localization desc sample
    subs :
    - name : gnss_localizer
      desc : gnss_localizer desc sample
      subs :
      - name : fix2tfpose
        desc : fix2tfpose desc sample
        cmd  : roslaunch gnss_localizer fix2tfpose.launch
        param: gnss
        gui  :
          stat_topic : [ gnss ]
      - name : nmea2tfpose
        desc : nmea2tfpose desc sample
        cmd  : roslaunch gnss_localizer nmea2tfpose.launch
        param: gnss
        gui  :
          stat_topic : [ gnss ]
    - name : lidar_localizer
      desc : lidar_localizer desc sample
      subs :
      - name : ndt_mapping
        desc : ndt_mapping desc sample
        cmd  : roslaunch lidar_localizer ndt_mapping.launch
        param: ndt_mapping
        gui  :
          dialog : MyDialogNdtMapping
          dialog_width  : 700
          dialog_height : 600
          incremental_voxel_update:
            depend : method_type
            depend_bool : 'lambda v : v == 1'
            flags : [ nl ]
          use_odom:
            flags : [ nl ]
          imu_topic:
            flags : [ nl ]
      - name : approximate_ndt_mapping
        cmd  : roslaunch lidar_localizer approximate_ndt_mapping.launch
        param: approximate_ndt_mapping
        gui  :
          dialog : MyDialogNdtMapping
          dialog_width  : 700
          dialog_height : 470
      - name : ndt_matching
        desc : ndt_matching desc sample
        cmd  : roslaunch lidar_localizer ndt_matching.launch
        param: ndt
        gui  :
          dialog_height : 550
          stat_topic : [ /ndt_stat.ndt_stat.exe_time ]
          x  :
            user_category : ''
          yaw:
            flags : [ nl ]
          max:
            user_category : ''
          layer:
            flags : [ nl ]
          method_type:
            flags : [ nl ]
          use_odom:
            flags : [ nl ]
          imu_topic:
            flags : [ nl ]
          sync :
            func : self.button_synchronization.GetValue()
      - name : ndt_matching_monitor
        desc : Monitors NDT localizer. Halts or resets localization if algorithm fails. Works better with GNSS.
        cmd  : roslaunch lidar_localizer ndt_matching_monitor.launch
        param: ndt_matching_monitor
      - name : icp_matching
        cmd  : roslaunch lidar_localizer icp_matching.launch
        param: icp

    - name : autoware_connector
      desc : autoware_connector desc sample
      subs :
      - name : can2odom
        desc : can2odom desc sample
        cmd  : roslaunch autoware_connector can2odom.launch
      - name : vel_pose_connect
        desc : vel_pose_connect desc sample
        cmd  : roslaunch autoware_connector vel_pose_connect.launch
        param: vel_pose_connect
        gui  :
           topic_pose_stamped:
             depend : sim_mode
             depend_bool : 'lambda v : v == 0'
             flags : [ nl ]
             prop  : 1
           topic_twist_stamped:
             depend : sim_mode
             depend_bool : 'lambda v : v == 0'
             flags : [ nl ]
             prop  : 1

  - name : Detection
    desc : Detection desc sample
    subs :
    - name : vision_detector
      desc : vision_detector desc sample
      subs :

      - name : vision_dpm_ttic_detect
        desc : vision_dpm_ttic_detect desc sample
        cmd  : roslaunch vision_dpm_ttic_detect vision_dpm_ttic_detect.launch
        param: dpm_ttic
        gui  :
          flags                  : [ open_dialog, need_camera_info ]
          config_dialog          : MyDialogCarPedestrian
          car_pedestrian_obj_key : { car : car_dpm, pedestrian : pedestrian_dpm }
          open_dialog            : MyDialogDpm
          use_gpu :
            flags  : [ nl ]
          car :
            user_category : Detection Target
          pedestrian :
            border : 16
            flags  : [ left ]
          part_model_car :
            flags  : [ hline ]
          sel_cam_dialog_only : [ camera_id ]
          sel_cam_dialog_allow: [ camera_id ]
          camera_id :
            border : 16
            flags : [ all ]
          sync :
            func : self.button_synchronization.GetValue()
      - name : vision_ssd_detect
        desc : vision_ssd_detect desc sample
        cmd  : roslaunch vision_ssd_detect vision_ssd_detect.launch
        param: ssd
        gui   :
          flags : [ need_camera_info ]
          sel_cam_dialog_only : [ camera_id ]
          sel_cam_dialog_allow: [ camera_id ]
          camera_id :
            border : 16
            flags : [ all ]

      - name : vision_darknet_yolo3
        desc : Darknet Yolo3 Image based detector
        cmd  : roslaunch vision_darknet_detect vision_yolo3_detect.launch
        param: darknet_yolo3

      - name : vision_darknet_yolo2
        desc : Darknet Yolo2 Image based detector
        cmd  : roslaunch vision_darknet_detect vision_yolo2_detect.launch
        param: darknet_yolo2


    - name : vision_tracker
      desc : vision_tracker desc sample
      subs :
      - name : vision_klt_track
        desc : vision_klt_track desc sample
        cmd  : roslaunch vision_klt_track vision_klt_track.launch
        param: car_kf
        gui  :
          flags : [ need_camera_info ]
          sel_cam_dialog_only : [ camera_id ]
          sel_cam_dialog_allow: [ camera_id ]
          camera_id :
            border : 16
            flags : [ all ]
          sync :
            func : self.button_synchronization.GetValue()
      - name : vision_kf_track
        desc : vision_kf_track desc sample
        cmd  : roslaunch vision_kf_track vision_kf_track.launch
        param: car_kf
        gui  :
          flags                  : [ open_dialog, need_camera_info ]
          config_dialog          : MyDialogCarPedestrian
          car_pedestrian_obj_key : { car : car_kf, pedestrian : pedestrian_kf }
          config_dialog_only     :
            - initial_lifespan
            - default_lifespan
            - noise_covariance
            - measurement_noise_covariance
            - error_estimate_covariance
            - percentage_of_overlapping
            - orb_features
            - use_orb
          open_dialog_only       : [ car, pedestrian ]
          open_dialog_ok_label   : Start
          car :
            user_category : Detection Target
          pedestrian :
            border : 16
            flags  : [ left ]
          sel_cam_dialog_only : [ camera_id ]
          sel_cam_dialog_allow: [ camera_id ]
          camera_id :
            border : 16
            flags : [ all ]
          sync :
            func : self.button_synchronization.GetValue()
      - name : vision_dummy_track
        desc : vision_dummy_track desc sample
        cmd  : roslaunch vision_dummy_track vision_dummy_track.launch
        gui  :
          flags : [ need_camera_info ]
          sel_cam_dialog_only : [ camera_id ]
          sel_cam_dialog_allow: [ camera_id ]
          camera_id :
            border : 16
            flags : [ all ]

    - name : lidar_detector
      desc : lidar_detector desc sample
      subs :
      - name : lidar_euclidean_cluster_detect
        desc : lidar_euclidean_cluster_detect desc sample
        cmd  : roslaunch lidar_euclidean_cluster_detect lidar_euclidean_cluster_detect.launch
        param: lidar_euclidean_cluster_detect_param
        gui  :
          sync :
            func : self.button_synchronization.GetValue()
      - name : lidar_svm_detect
        desc : lidar_svm_detect desc sample
        cmd  : roslaunch lidar_svm_detect lidar_svm_detect.launch
        param: lidar_svm_detect
        gui  :
          sync :
            func : self.button_synchronization.GetValue()
      - name : lidar_fake_perception
        desc : lidar_fake_perception desc sample
        cmd  : roslaunch lidar_fake_perception lidar_fake_perception.launch
        param: lidar_fake_perception_param
        gui  :
          sync :
            func : self.button_synchronization.GetValue()

    - name : fusion_tools
      desc : fusion_tools
      subs :
      - name : pixel_cloud_fusion
        desc : Creates a colored point cloud with the help of the intrinsic and extrinsic parameters
        cmd  : roslaunch pixel_cloud_fusion pixel_cloud_fusion.launch
        param: pixel_cloud_fusion_params
      - name : range_vision_fusion
        desc : Combines the 2D and 3D detection results
        cmd  : roslaunch range_vision_fusion range_vision_fusion.launch
        param: range_vision_fusion_params

    - name : lidar_tracker
      desc : lidar_tracker desc sample
      subs :
      - name : lidar_kf_track
        desc : lidar_kf_track desc sample
        cmd  : roslaunch lidar_kf_track lidar_kf_track.launch
        param: lidar_kf_track
        gui  :
          sync :
            func : self.button_synchronization.GetValue()
      - name : lidar_pf_track
        desc : lidar_pf_track desc sample
        cmd  : roslaunch lidar_pf_track lidar_pf_track.launch
        param: lidar_pf_track
        gui  :
          sync :
            func : self.button_synchronization.GetValue()
      - name : lidar_euclidean_track
        desc : lidar_euclidean_track desc sample
        cmd  : roslaunch lidar_euclidean_track lidar_euclidean_track.launch
        param: lidar_euclidean_track
        gui  :
          sync :
            func : self.button_synchronization.GetValue()

      - name : lidar_kf_contour_track
        desc : part of open planner perception package
        cmd  : roslaunch lidar_kf_contour_track lidar_kf_contour_track.launch
        param: lidar_kf_contour_track_param

      - name : lidar_imm_ukf_pda_track
        desc : lidar_imm_ukf_pda_track desc sample
        cmd  : roslaunch lidar_imm_ukf_pda_track lidar_imm_ukf_pda_track.launch
        param: lidar_imm_ukf_pda_track_param
        gui  :
          sync :
            func : self.button_synchronization.GetValue()

      - name : range_fusion
        desc : range_fusion desc sample
        cmd  : roslaunch range_fusion range_fusion.launch
        param: car_fusion
        gui  :
          flags                  : [ open_dialog ]
          config_dialog          : MyDialogCarPedestrian
          car_pedestrian_obj_key : { car : car_fusion, pedestrian : pedestrian_fusion }
          config_dialog_only     : [ min_low_height, max_low_height, max_height, min_points, dispersion ]
          open_dialog_only       : [ car, pedestrian ]
          open_dialog_ok_label   : Start
          car :
            user_category : Detection Target
          pedestrian :
            border : 16
            flags  : [ left ]
          sync :
            func : self.button_synchronization.GetValue()

      - name : obj_reproj
        desc : obj_reproj desc sample
        cmd  : roslaunch obj_reproj obj_reproj.launch
        param: obj_reproj
        gui  :
          flags                : [ open_dialog, no_link, need_camera_info ]
          open_dialog_ok_label : Start
          car :
            user_category : Detection Target
          pedestrian :
            border : 16
            flags  : [ left ]
          sel_cam_dialog_only : [ camera_id ]
          sel_cam_dialog_allow: [ camera_id ]
          camera_id :
            border : 16
            flags : [ all ]
          sync :
            func : self.button_synchronization.GetValue()
      - name : obj_fusion
        desc : obj_fusion desc sample
        cmd  : roslaunch obj_fusion obj_fusion.launch
        param: obj_fusion
        gui  :
          flags                : [ open_dialog, no_link ]
          open_dialog_ok_label : Start
          car :
            user_category : Detection Target
          pedestrian :
            border : 16
            flags  : [ left ]
          sync :
            func : self.button_synchronization.GetValue()


    - name : trafficlight_recognizer
      desc : trafficlight_recognizer desc sample
      subs :
      - name : feat_proj
        desc : feat_proj desc sample
        cmd  : roslaunch trafficlight_recognizer feat_proj.launch
        param: feat_proj
        gui  :
          flags : [ need_camera_info ]
          sel_cam_dialog_only : [ camera_id ]
          sel_cam_dialog_allow: [ camera_id ]
          camera_id :
            border : 16
            flags : [ all ]

      - name : region_tlr
        desc : region_tlr desc sample
        cmd  : roslaunch trafficlight_recognizer traffic_light_recognition.launch
        param: region_tlr
        gui  :
          flags : [ need_camera_info ]
          sel_cam_dialog_only : [ camera_id ]
          sel_cam_dialog_allow: [ camera_id ]
          camera_id :
            border : 16
            flags : [ all ]

      - name : region_tlr_mxnet
        desc : region_tlr_mxnet desc sample
        cmd  : roslaunch trafficlight_recognizer traffic_light_recognition_mxnet.launch
        param: region_tlr_mxnet
        gui  :
          flags : [ need_camera_info ]
          sel_cam_dialog_only : [ camera_id ]
          sel_cam_dialog_allow: [ camera_id ]
          camera_id :
            border : 16
            flags : [ all ]

      - name : region_tlr_ssd
        desc : region_tlr_ssd desc sample
        cmd  : roslaunch trafficlight_recognizer traffic_light_recognition_ssd.launch
        param : region_tlr_ssd
        gui  :
          flags : [ no_link, need_camera_info ]
          sel_cam_dialog_only : [ camera_id ]
          sel_cam_dialog_allow: [ camera_id ]
          camera_id :
            border : 16
            flags : [ all ]

    - name : viewers
      desc : viewers desc sample
      subs :
      - name : image_viewer
        desc : image_viewer desc sample
        cmd  : roslaunch viewers viewers.launch viewer_type:=image_viewer
        param: viewer_sel_cam
        gui  :
          flags : [ need_camera_info ]
          sel_cam_dialog_only : [ camera_id ]
          sel_cam_dialog_allow: [ camera_id ]
          camera_id :
            border : 16
            flags : [ all ]
      - name : image_d_viewer
        desc : image_d_viewer desc sample
        cmd  : roslaunch viewers viewers.launch viewer_type:=image_d_viewer
        param: viewer_sel_cam
        gui  :
          flags : [ need_camera_info ]
          sel_cam_dialog_only : [ camera_id ]
          sel_cam_dialog_allow: [ camera_id ]
          camera_id :
            border : 16
            flags : [ all ]
      - name : points_image_viewer
        desc : points_image_viewer desc sample
        cmd  : roslaunch viewers viewers.launch viewer_type:=points_image_viewer
        param: viewer_sel_cam
        gui  :
          flags : [ need_camera_info ]
          sel_cam_dialog_only : [ camera_id ]
          sel_cam_dialog_allow: [ camera_id ]
          camera_id :
            border : 16
            flags : [ all ]
      - name : points_image_d_viewer
        desc : points_image_d_viewer desc sample
        cmd  : roslaunch viewers viewers.launch viewer_type:=points_image_d_viewer
        param: viewer_sel_cam
        gui  :
          flags : [ need_camera_info ]
          sel_cam_dialog_only : [ camera_id ]
          sel_cam_dialog_allow: [ camera_id ]
          camera_id :
            border : 16
            flags : [ all ]
      - name : vscan_image_viewer
        desc : vscan_image_viewer desc sample
        cmd  : roslaunch viewers viewers.launch viewer_type:=vscan_image_viewer
        param: viewer_sel_cam
        gui  :
          flags : [ need_camera_info ]
          sel_cam_dialog_only : [ camera_id ]
          sel_cam_dialog_allow: [ camera_id ]
          camera_id :
            border : 16
            flags : [ all ]
      - name : vscan_image_d_viewer
        desc : vscan_image_d_viewer desc sample
        cmd  : roslaunch viewers viewers.launch viewer_type:=vscan_image_d_viewer
        param: viewer_sel_cam
        gui  :
          flags : [ need_camera_info ]
          sel_cam_dialog_only : [ camera_id ]
          sel_cam_dialog_allow: [ camera_id ]
          camera_id :
            border : 16
            flags : [ all ]
      - name : traffic_light_viewer
        desc : traffic_light_viewer desc sample
        cmd  : roslaunch viewers viewers.launch viewer_type:=traffic_light_viewer

  - name : Semantics
    desc : Semantics desc sample
    subs :
    - name : laserscan2costmap
      desc : laserscan2costmap desc sample
      cmd  : roslaunch object_map laserscan2costmap.launch
      param: laserscan2costmap
      gui  :
        scan_topic:
          flags : [ nl ]

    - name : points2costmap
      desc : points2costmap desc sample
      cmd  : roslaunch object_map points2costmap.launch
      param: points2costmap

    - name : potential_field
      desc : potential_field desc sample
      cmd  : roslaunch object_map potential_field.launch
      param: potential_field

    - name : grid_map_filter
      desc : filter OccupancyGrid with some functions
      cmd  : roslaunch object_map grid_map_filter.launch
      param: grid_map_filter
      gui  :
        map_topic :
          flags : [nl ]
        use_wayarea :
          flags : [nl ]
        dist_transform_distance:
          depend : use_dist_transform
          depend_bool : 'lambda v : v == 1'
        fill_circle_cost_threshold:
          depend : use_fill_circle
          depend_bool : 'lambda v : v == 1'
        circle_radius:
          depend : use_fill_circle
          depend_bool : 'lambda v : v == 1'
        map_frame:
          depend : use_wayarea
          depend_bool : 'lambda v : v == 1'

    - name : wayarea2grid
      desc : convert wayarea to OccupancyGrid
      cmd  : roslaunch object_map wayarea2grid.launch
      param: wayarea2grid

    - name : road_occupancy_processor
      desc : Generates the occupancy grid indicating the status of the road
      cmd  : roslaunch road_occupancy_processor road_occupancy_processor.launch
      param: road_occupancy_processor

- subs :
  - name : Mission Planning
    desc : Mission Planning desc sample
    subs :
    - name : lane_planner
      desc : lane_planner desc sample
      subs :
      - name : lane_navi
        desc : lane_navi desc sample
        cmd  : roslaunch lane_planner lane_navi.launch
        param: lane_navi
      - name : lane_rule
        desc : lane_rule desc sample
        cmd  : rosrun lane_planner lane_rule
        param: lane_rule
      - name : lane_stop
        desc : lane_stop desc sample
        cmd  : rosrun lane_planner lane_stop
        param: lane_stop
        gui  :
          dialog: MyDialogLaneStop
      - name : lane_select
        desc : lane_select desc sample
        cmd  : roslaunch lane_planner lane_select.launch
        param: lane_select
    - name : freespace_planner
      desc : freespace_planner desc sample
      subs :
      - name : astar_navi
        desc : astar_navi desc sample
        cmd  : roslaunch freespace_planner astar_navi.launch
        param: astar_navi
    - name : way_planner (OpenPlanner)
      desc : Global planner for OpenPlanner
      subs :
      - name : way_planner
        desc : for global planning
        cmd  : roslaunch way_planner way_planner.launch
        param: way_planner

  - name : Motion Planning
    desc : Motion Planning desc sample
    subs :
    - name : dp_planner (OpenPlanner) (old ver)
      desc : Local Planner for OpenPlanner
      subs :
      - name : dp_planner
        desc : for behavior and path planning
        cmd  : roslaunch dp_planner dp_planner.launch
        param: dp_planner
      - name : ff_waypoint_follower
        desc : Feedforward PID waypoint follower
        cmd  : roslaunch ff_waypoint_follower ffwaypointfollower_car.launch
        param: ff_waypoint_follower
    - name : OpenPlanner - Local planning
      desc : Local Planner for OpenPlanner
      subs :
      - name : op_trajectory_generator
        desc : generating candidate rollout trajectory from global path
        cmd  : roslaunch op_local_planner op_trajectory_generator.launch
        param: op_trajectory_generator

    - name : astar_planner
      desc : astar_planner desc sample
      subs :
      - name : obstacle_avoid
        desc : obstacle_avoid desc sample
        cmd  : roslaunch astar_planner obstacle_avoid.launch
        param: obstacle_avoid
      - name : velocity_set
        desc : velocity_set desc sample
        cmd  : roslaunch astar_planner velocity_set.launch
        param: velocity_set
        gui  :
          use_crosswalk_detection : { border : 4, flags : [ all ] }
          enable_multiple_crosswalk_detection : { border : 4, flags : [ all ] }
          dialog_width  : 800
          dialog_height : 400
    - name : lattice_planner
      desc : lattice_planner desc sample
      subs :
      - name : lattice_velocity_set
        desc : lattice_velocity_set desc sample
        cmd  : roslaunch lattice_planner lattice_velocity_set.launch
        param: lattice_velocity_set
        gui  :
          use_crosswalk_detection : { border : 4, flags : [ all ] }
      - name : path_select
        desc : path_select desc sample
        cmd  : rosrun lattice_planner path_select
      - name : lattice_trajectory_gen
        desc : lattice_trajectory_gen desc sample
        cmd  : roslaunch lattice_planner lattice_trajectory_gen.launch
        param: lane_follower_trajgen
        gui  :
          velocity:
            depend : param_flag
            depend_bool : 'lambda v : v == 1'
          lookahead_threshold:
            depend : param_flag
            depend_bool : 'lambda v : v == 1'
          minimum_lookahead_threshold:
            depend : param_flag
            depend_bool : 'lambda v : v == 0'
          threshold_ratio:
            depend : param_flag
            depend_bool : 'lambda v : v == 0'
          stat_topic : [ lf ]
      - name : lattice_twist_convert
        desc : lattice_twist_convert desc sample
        cmd  : rosrun lattice_planner lattice_twist_convert

    - name : waypoint_maker
      desc : waypoint_maker desc sample
      subs :
       - name : waypoint_loader
         desc : waypoint_loader desc sample
         cmd  : roslaunch waypoint_maker waypoint_loader.launch
         param: waypoint_loader
         gui  :
           multi_lane_csv :
             prop  : 1
           replanning_mode :
             flags : [ nl ]
           resample_mode :
             depend      : replanning_mode
             depend_bool : 'lambda v : v == 1'
           resample_interval :
             depend      : replanning_mode
             depend_bool : 'lambda v : v == 1'
             flags : [ nl ]
           velocity_max :
             depend      : replanning_mode
             depend_bool : 'lambda v : v == 1'
             flags : [ nl ]
           radius_thresh :
             depend      : replanning_mode
             depend_bool : 'lambda v : v == 1'
             flags : [ nl ]
           radius_min :
             depend      : replanning_mode
             depend_bool : 'lambda v : v == 1'
             flags : [ nl ]
           velocity_min :
             depend      : replanning_mode
             depend_bool : 'lambda v : v == 1'
             flags : [ nl ]
           accel_limit :
             depend      : replanning_mode
             depend_bool : 'lambda v : v == 1'
             flags : [ nl ]
           decel_limit :
             depend      : replanning_mode
             depend_bool : 'lambda v : v == 1'
             flags : [ nl ]
           velocity_offset :
             depend      : replanning_mode
             depend_bool : 'lambda v : v == 1'
             flags : [ nl ]
           end_point_offset :
             depend      : replanning_mode
             depend_bool : 'lambda v : v == 1'
             flags : [ nl ]
           dialog : MyDialogWaypointLoader
       - name : waypoint_saver
         desc : waypoint_saver desc sample
         cmd  : roslaunch waypoint_maker waypoint_saver.launch
         param: waypoint_saver
         gui  :
           save_filename :
             prop  : 1
           save_velocity :
             flags : [ nl ]
       - name : waypoint_clicker
         desc : waypoint_clicker desc sample
         cmd  : rosrun waypoint_maker waypoint_clicker
         param: waypoint_clicker
       - name : waypoint_velocity_visualizer
         desc : waypoint_velocity_visualizer desc sample
         cmd  : roslaunch waypoint_maker waypoint_velocity_visualizer.launch
         param: waypoint_velocity_visualizer
    - name : waypoint_follower
      desc : waypoint_follower desc sample
      subs :
       - name : pure_pursuit
         desc : pure_pursuit desc sample
         cmd  : roslaunch waypoint_follower pure_pursuit.launch
         param: waypoint_follower
         gui  :
           velocity:
             depend : param_flag
             depend_bool : 'lambda v : v == 1'
           lookahead_distance:
             depend : param_flag
             depend_bool : 'lambda v : v == 1'
           minimum_lookahead_distance:
             depend : param_flag
             depend_bool : 'lambda v : v == 0'
           lookahead_ratio:
             depend : param_flag
             depend_bool : 'lambda v : v == 0'
           stat_topic : [ lf ]
       - name : twist_filter
         desc : twist_filter desc sample
         cmd  : roslaunch waypoint_follower twist_filter.launch
         param: twist_filter
       - name : wf_simulator
         desc : wf_simulator desc sample
         cmd  : roslaunch waypoint_follower wf_simulator.launch
         param: wf_simulator
         gui  :
           initialize_source :
             flags : [ nl ]
           accel_rate :
             flags : [ nl ]
           position_error :
             flags : [ nl ]

  - name : Decision
    desc : decision groups
    subs :
    - name : state_machine(old)
      desc : state_machine desc sample
      cmd  : roslaunch state_machine state_machine.launch
    - name : decision_maker
      desc : decision_maker desc sample
      cmd  : roslaunch decision_maker decision_maker.launch
      param: decision_maker
      gui  :
          dialog_width  : 400
          dialog_height : 600

    - name : planner_selector
      desc : planner_selector desc sample
      cmd  : roslaunch planner_selector planner_selector.launch
      param: planner_selector



buttons:
  car_dpm :
    param   : car_dpm
  pedestrian_dpm :
    param   : pedestrian_dpm
  car_fusion :
    param   : car_fusion
  pedestrian_fusion :
    param   : pedestrian_fusion
  car_kf :
    param   : car_kf
  pedestrian_kf :
    param   : pedestrian_kf
  synchronization :
    desc: synchronization desc sample
    run : roslaunch runtime_manager synchronization.launch

sys_gui:
  dialog   : MyDialogParam
  cpu_chks :
    user_category : Migration Allowance
    user_category_add : [ [ all ], 8 ]
    flags         : [ nl ]
  nice     :
    user_category : Best-Effort
    user_category_add : [ [ all, expand ], 8 ]
    flags         : [ nl, hline ]
  real_time:
    flags         : [ nl, left ]
    border        : 8
  policy   :
    border        : 16
    flags         : [ left ]
    depend        : real_time
  prio     :
    border        : 16
    flags         : [ left, nl ]
    depend        : real_time
  period   :
    border        : 16
    flags         : [ top, left ]
    depend        : real_time
  budget   :
    border        : 16
    flags         : [ top, left ]
    depend        : real_time

params :
  - name  : sys
    vars  :
    - name     : cpu_chks
      desc     : cpu_chks desc sample
      label    : CPU
      kind     : checkboxes
      item_n   : get_cpu_count()
      v        : []
    - name     : nice
      desc     : nice desc sample
      label    : 'nice:'
      kind     : num
      v        : 0
    - name     : real_time
      desc     : real_time desc sample
      label    : Real-Time
      kind     : checkbox
      v        : False
    - name     : policy
      desc     : policy desc sample
      label    : Policy
      kind     : menu
      choices  : [ FIFO, RR ]
      choices_type : str
      v        : fifo
    - name     : prio
      desc     : prio desc sample
      label    : 'prio:'
      kind     : num
      v        : 99
    - name     : period
      desc     : period desc sample
      label    : 'period(ms):'
      kind     : num
      v        : 100
    - name     : budget
      desc     : budget desc sample
      label    : 'budget(ms):'
      kind     : num
      v        : 20

  - name  : dpm_ttic
    vars  :
    - name     : use_gpu
      desc     : use_gpu desc sample
      label    : Use GPU
      kind     : radio_box
      choices  : [ 'False', 'True' ]
      descs    : [ 'False desc sample', 'True desc sample' ]
      choices_type : str
      choices_style: h
      v        : 'False'
      cmd_param:
        dash     : ''
        delim    : ':='
    - name     : car
      desc     : car desc sample
      label    : Car
      kind     : checkbox
      v        : True
      cmd_param:
        dash     : ''
        delim    : ':='
    - name     : pedestrian
      desc     : pedestrian desc sample
      label    : Pedestrian
      kind     : checkbox
      v        : False
      cmd_param:
        dash     : ''
        delim    : ':='
    - name     : comp_model_car
      desc     : comp_model_car desc sample
      label    : 'comp_model (Car)'
      kind     : path
      v        : $(rospack find vision_dpm_ttic_detect)/data/car_comp.csv
      cmd_param:
        dash     : ''
        delim    : ':='
    - name     : root_model_car
      desc     : root_model_car desc sample
      label    : 'root_model (Car)'
      kind     : path
      v        : $(rospack find vision_dpm_ttic_detect)/data/car_root.csv
      cmd_param:
        dash     : ''
        delim    : ':='
    - name     : part_model_car
      desc     : part_model_car desc sample
      label    : 'part_model (Car)'
      kind     : path
      v        : $(rospack find vision_dpm_ttic_detect)/data/car_part.csv
      cmd_param:
        dash     : ''
        delim    : ':='
    - name     : comp_model_pedestrian
      desc     : comp_model_pedestrian desc sample
      label    : 'comp_model (Pedestrian)'
      kind     : path
      v        : $(rospack find vision_dpm_ttic_detect)/data/person_comp.csv
      cmd_param:
        dash     : ''
        delim    : ':='
    - name     : root_model_pedestrian
      desc     : root_model_pedestrian desc sample
      label    : 'root_model (Pedestrian)'
      kind     : path
      v        : $(rospack find vision_dpm_ttic_detect)/data/person_root.csv
      cmd_param:
        dash     : ''
        delim    : ':='
    - name     : part_model_pedestrian
      desc     : part_model_pedestrian desc sample
      label    : 'part_model (Pedestrian)'
      kind     : path
      v        : $(rospack find vision_dpm_ttic_detect)/data/person_part.csv
      cmd_param:
        dash     : ''
        delim    : ':='
    - name         : camera_id
      desc         : camera_id desc sample
      kind         : menu
      label        : Camera ID
      choices_type : str
      v            : ''
      cmd_param    :
        dash         : ''
        delim        : ':='
        only_enable  : True
    - name      : sync
      kind      : hide
      v         : False
      cmd_param :
        dash        : ''
        delim       : ':='
        only_enable : True

  - name  : car_dpm
    topic : /config/car_dpm
    msg   : ConfigCarDpm
    vars  :
    - name  : score_threshold
      desc  : score_threshold desc sample
      label : Score Threshold
      min   : -2
      max   : 2
      v     : -0.5
    - name  : group_threshold
      desc  : group_threshold desc sample
      label : Group Threshold
      min   : 0
      max   : 1
      v     : 0.1
    - name  : Lambda
      desc  : Lambda desc sample
      label : Lambda
      min   : 1
      max   : 20
      v     : 10
    - name  : num_cells
      desc  : num_cells desc sample
      label : Num Cells
      min   : 2
      max   : 10
      v     : 8
    - name  : num_bins
      desc  : num_bins desc sample
      label : Num Bins
      min   : 2
      max   : 10
      v     : 9

  - name  : pedestrian_dpm
    topic : /config/pedestrian_dpm
    msg   : ConfigPedestrianDpm
    vars  :
    - name  : score_threshold
      desc  : score_threshold desc sample
      label : Score Threshold
      min   : -2
      max   : 2
      v     : 0.6
    - name  : group_threshold
      desc  : group_threshold desc sample
      label : Group Threshold
      min   : 0
      max   : 1
      v     : 0.3
    - name  : Lambda
      desc  : Lambda desc sample
      label : Lambda
      min   : 1
      max   : 20
      v     : 10
    - name  : num_cells
      desc  : num_cells desc sample
      label : Num Cells
      min   : 2
      max   : 10
      v     : 8
    - name  : num_bins
      desc  : num_bins desc sample
      label : Num Bins
      min   : 2
      max   : 10
      v     : 9

  - name  : lidar_imm_ukf_pda_track_param
    vars  :
    - name    : tracker_input_topic
      desc    : input_topic desc sample
      label   : 'input topic'
      kind    : str
      v       : /cloud_clusters
      cmd_param :
        dash        : ''
        delim       : ':='
    - name    : tracker_output_topic
      desc    : output_topic desc sample
      label   : 'output topic'
      kind    : str
      v       : /tracking_cluster_array
      cmd_param :
        dash        : ''
        delim       : ':='
    - name    : pointcloud_frame
      desc    : pointcloud_frame_ desc sample
      label   : 'pointcloud frame'
      kind    : str
      v       : velodyne
      cmd_param :
        dash        : ''
        delim       : ':='
    - name    : tracking_frame
      desc    : trakcing_frame_ desc sample
      label   : 'tracking frame'
      kind    : str
      v       : world
      cmd_param :
        dash        : ''
        delim       : ':='
    - name    : life_time_thres
      desc    : life_time_thres_ desc sample
      label   : 'life time thres'
      min       : 1
      max       : 20
      v       : 8
      cmd_param :
        dash        : ''
        delim       : ':='
    - name    : gating_thres
      desc    : gating_thres_ desc sample
      label   : 'gating thres'
      min       : 0
      max       : 100
      v       : 9.22
      cmd_param :
        dash        : ''
        delim       : ':='
    - name    : gate_probability
      desc    : gate_probability_ desc sample
      label   : 'gate probability'
      min       : 0
      max       : 1
      v       : 0.99
      cmd_param :
        dash        : ''
        delim       : ':='
    - name    : detection_probability
      desc    : detection_probability_ desc sample
      label   : 'detection probability'
      min       : 0
      max       : 1
      v       : 0.9
      cmd_param :
        dash        : ''
        delim       : ':='
    - name    : distance_thres
      desc    : distance_thres_ desc sample
      label   : 'distance thres'
      min       : 0
      max       : 100
      v       : 100
      cmd_param :
        dash        : ''
        delim       : ':='
    - name    : static_distance_thres
      desc    : static_distance_thres_ desc sample
      label   : 'static distance thres'
      min       : 0
      max       : 10
      v       : 3.0
      cmd_param :
        dash        : ''
        delim       : ':='
<<<<<<< HEAD
=======

>>>>>>> 181cb590
  - name  : lidar_kf_contour_track_param
    vars  :
    - name : tracking_type
      desc : select the type of tracking
      label: Tracking Type
      kind : radio_box
      choices:
      - Associate Only
      - Simple Tracker
      - Contour Tracker
      descs :
      - Associate Only
      - Simple Tracker
      - Contour Tracker
      v   : 1
      cmd_param:
        dash     : ''
        delim    : ':='
    - name : vehicle_width
      desc : Ego vehicle width
      label: Vehicle Width
      min  : 0
      max  : 4
      v    : 1.8
      cmd_param:
        dash     : ''
        delim    : ':='
    - name : vehicle_length
      desc : Ego vehicle Length
      label: Vehicle Length
      min  : 0
      max  : 20
      v    : 4.2
      cmd_param:
        dash     : ''
        delim    : ':='
    - name : horizon
      desc : Tracking horizon
      label: Tracking Horizon
      min  : 0
      max  : 200
      v    : 120
      cmd_param:
        dash     : ''
        delim    : ':='
    - name : min_object_size
      desc : Minimum Object Size Filter
      label: Min Obj Size
      min  : 0
      max  : 1.0
      v    : 0.1
      cmd_param:
        dash     : ''
        delim    : ':='
    - name : max_object_size
      desc : Maximum Object Size Filter
      label: Max Obj Size
      min  : 0
      max  : 40
      v    : 20
      cmd_param:
        dash     : ''
        delim    : ':='
    - name : polygon_quarters
      desc : Number of Quarters
      label: Quarters Number
      min  : 4
      max  : 32
      v    : 8
      cmd_param:
        dash     : ''
        delim    : ':='
    - name : polygon_resolution
      desc : Object Polygon Contour resolution
      label: Polygon Resolution
      min  : 0.25
      max  : 5
      v    : 1
      cmd_param:
        dash     : ''
        delim    : ':='
    - name : max_association_distance
      desc : Maximum Distance for associating two objects
      label: Association Distance
      min  : 0.5
      max  : 10
      v    : 4
      cmd_param:
        dash     : ''
        delim    : ':='
    - name : max_association_size_diff
      desc : Maximum Distance difference between object to match
      label: Association Size Difference
      min  : 0.0
      max  : 5.0
      v    : 1.5
      cmd_param:
        dash     : ''
        delim    : ':='
    - name : max_remeber_time
      desc : Object Remember time for contour tracking
      label: Max Remember Time
      min  : 0.0
      max  : 10.0
      v    : 3.0
      cmd_param:
        dash     : ''
        delim    : ':='
    - name : trust_counter
      desc : number of appearance for object to be truster
      label: Trust Appearance Number
      min  : 1
      max  : 15
      v    : 4
      cmd_param:
        dash     : ''
        delim    : ':='
    - name : contours_circle_resolutions
      desc : Contour minimum circle size
      label: Contour Resolution
      min  : 1.0
      max  : 10
      v    : 4.0
      cmd_param:
        dash     : ''
        delim    : ':='

  - name  : gnss
    vars  :
    - name    : plane
      label   : 'Plane number: '
      kind    : menu
      choices : [ '1', '2', '3', '4', '5', '6', '7', '8', '9', '10', '11', '12', '13', '14', '15', '16', '17', '18', '19' ]
      choices_type : str
      v       : '7'
      cmd_param :
        dash        : ''
        delim       : ':='

  - name  : ndt
    topic : /config/ndt
    msg   : ConfigNdt
    vars  :
    - name  : init_pos_gnss
      desc  : init_pos_gnss desc sample
      kind  : radio_box
      choices:
      - Initial Pos
      - GNSS
      descs :
      - Initial Pos desc sample
      - GNSS desc sample
      v     : 1
    - name  : x
      desc  : x desc sample
      label : 'x:'
      v     : 0.0
    - name  : y
      desc  : y desc sample
      label : 'y:'
      v     : 0.0
    - name  : z
      desc  : z desc sample
      label : 'z:'
      v     : 0.0
    - name  : roll
      desc  : roll desc sample
      label : 'roll:'
      v     : 0.0
    - name  : pitch
      desc  : pitch desc sample
      label : 'pitch:'
      v     : 0.0
    - name  : yaw
      desc  : yaw desc sample
      label : 'yaw:'
      v     : 0.0
#    - name  : lidar_original
#      kind  : radio_box
#      choices:
#      - Lidar
#      - Original
#      v     : 1
#    - name  : max
#      label : 'Max:'
#      v     : 63
#    - name  : min
#      label : 'Min:'
#      v     : 0
#    - name  : layer
#      label : 'Layer:'
#      v     : 1
    - name  : use_predict_pose
      desc  : use_predict_pose desc sample
      label : Predict Pose
      kind  : radio_box
      choices: [ 'OFF', 'ON' ]
      descs  : [ 'OFF desc sample', 'ON desc sample' ]
      choices_style: h
      v     : 1
    - name  : error_threshold
      desc  : error_threshold desc sample
      label : Error Threshold
      min   : 0
      max   : 10
      v     : 1.0
    - name  : resolution
      desc  : resolution desc sample
      label : Resolution
      min   : 0
      max   : 10
      v     : 1.0
    - name  : step_size
      desc  : step_size desc sample
      label : Step Size
      min   : 0
      max   : 1
      v     : 0.1
    - name  : trans_epsilon
      desc  : trans_epsilon desc sample
      label : Transformation Epsilon
      min   : 0
      max   : 0.1
      v     : 0.01
    - name  : max_iterations
      desc  : max_iterations desc sample
      label : Maximum Iterations
      min   : 1
      max   : 300
      v     : 30
#    - name  : leaf_size
#      label : Leaf Size
#      min   : 0
#      max   : 10
#      v     : 2.0
#    - name  : angle_error
#      label : Angle Error
#      min   : -180.0
#      max   : 180.0
#      step  : 0.1
#      v     : 0
#    - name  : shift_x
#      label : Shift X
#      min   : -2.0
#      max   : 2.0
#      v     : 0
#    - name  : shift_y
#      label : Shift Y
#      min   : -2.0
#      max   : 2.0
#      v     : 0
#    - name  : shift_z
#      label : Shift Z
#      min   : -2.0
#      max   : 2.0
#      v     : 0
    - name  : method_type
      desc  : Method Type
      label : Method Type
      kind  : radio_box
      choices:
      - pcl_generic
      - pcl_anh
      - pcl_anh_gpu
      - pcl_openmp
      descs :
      - PCL Generic Implementation
      - PCL ANH Implementation
      - PCL ANH GPU Implementation
      - PCL OpenMP  Implementation
      v     : 0
      cmd_param:
        dash     : ''
        delim    : ':='
    - name      : use_odom
      desc      : Use Odometry to try to reduce errors (read from /odom_pose)
      label     : Use Odometry
      kind      : checkbox
      v         : False
      cmd_param :
        dash      : ''
        delim     : ':='
    - name      : use_imu
      desc      : Use IMU to try to reduce errors
      label     : Use IMU
      kind      : checkbox
      v         : False
      cmd_param :
        dash      : ''
        delim     : ':='
    - name      : imu_upside_down
      desc      : Check if the IMU coordinate system is pointing downwards
      label     : Inverted IMU
      kind      : checkbox
      v         : False
      cmd_param :
        dash      : ''
        delim     : ':='
    - name      : imu_topic
      desc      : IMU raw data source topic
      label     : imu_topic
      v         : /imu_raw
      kind      : str
      cmd_param :
        dash      : ''
        delim     : ':='
    - name      : get_height
      desc      : get_height desc sample
      label     : Get Height
      kind      : checkbox
      v         : False
      cmd_param :
        dash      : ''
        delim     : ':='
    - name      : sync
      kind      : hide
      v         : False
      cmd_param :
        dash        : ''
        delim       : ':='
        only_enable : True

  - name  : icp
    topic : /config/icp
    msg   : ConfigICP
    vars  :
    - name  : init_pos_gnss
      kind  : radio_box
      choices:
      - Initial Pos
      - GNSS
      v     : 1
    - name  : x
      label : 'x:'
      v     : 0.0
    - name  : y
      label : 'y:'
      v     : 0.0
    - name  : z
      label : 'z:'
      v     : 0.0
    - name  : roll
      label : 'roll:'
      v     : 0.0
    - name  : pitch
      label : 'pitch:'
      v     : 0.0
    - name  : yaw
      label : 'yaw:'
      v     : 0.0
    - name  : use_predict_pose
      label : Predict Pose
      kind  : radio_box
      choices: [ 'OFF', 'ON' ]
      choices_style: h
      v     : 1
    - name  : error_threshold
      label : Error Threshold
      min   : 0
      max   : 10
      v     : 1.0
    - name  : maximum_iterations
      label : Maximum Iterations
      min   : 10
      max   : 1000
      v     : 100
    - name  : transformation_epsilon
      label : Transformation Epsilon
      min   : 0.001
      max   : 0.1
      v     : 0.01
    - name  : max_correspondence_distance
      label : Max Correspondence Distance
      min   : 0.1
      max   : 10
      v     : 1.0
    - name  : euclidean_fitness_epsilon
      label : Euclidean Fitness Epsilon
      min   : 0.01
      max   : 10
      v     : 0.1
    - name  : ransac_outlier_rejection_threshold
      label : RANSAC Outlier Rejection Threshold
      min   : 0.1
      max   : 10
      step  : 0.1
      v     : 1.0
    - name      : sync
      kind      : hide
      v         : False
      cmd_param :
        dash        : ''
        delim       : ':='
        only_enable : True

  - name  : vel_pose_connect
    vars  :
    - name      : topic_pose_stamped
      desc      : topic_pose_stamped desc sample
      label     : /current_pose (geometry_msgs/PoseStamped)
      kind      : str
      v         : /ndt_pose
      cmd_param :
        dash    : ''
        delim   : ':='
    - name      : topic_twist_stamped
      desc      : topic_twist_stamped desc sample
      label     : /current_velocity (geometry_msgs/TwistStamped)
      kind      : str
      v         : /estimate_twist
      cmd_param :
         dash    : ''
         delim   : ':='
    - name    : sim_mode
      desc    : sim_mode desc sample
      label   : 'Simulation Mode'
      kind    : checkbox
      v       : False
      cmd_param:
        dash     : ''
        delim    : ':='

  - name  : waypoint_follower
    topic : /config/waypoint_follower
    msg   : ConfigWaypointFollower
    vars  :
    - name  : param_flag
      desc  : param_flag desc sample
      kind  : radio_box
      choices:
      - Waypoint
      - Dialog
      descs :
      - Waypoint desc sample
      - Dialog desc sample
      v     : 1
    - name  : velocity
      desc  : velocity desc sample
      label : Velocity
      min   : 0
      max   : 60
      v     : 5.0
    - name  : lookahead_distance
      desc  : lookahead_distance desc sample
      label : Lookahead Distance
      min   : 0
      max   : 30
      v     : 4.0
    - name  : lookahead_ratio
      desc  : lookahead_ratio desc sample
      label : lookahead_ratio
      min   : 0.0
      max   : 5.0
      v     : 2.0
    - name  : minimum_lookahead_distance
      desc  : minimum_lookahead_distance desc sample
      label : minimum_lookahead_distance
      min   : 0.0
      max   : 20.0
      v     : 6.0
    - name  : displacement_threshold
      desc  : displacement_threshold desc sample
      label : displacement_threshold
      min   : 0
      max   : 1.0
      v     : 0.0
    - name  : relative_angle_threshold
      desc  : relative_angle_threshold desc sample
      label : relative_angle_threshold
      min   : 0
      max   : 90
      v     : 0
    - name    : is_linear_interpolation
      desc    : linear_interpolate_mode desc sample
      label   : 'Linear Interpolation'
      kind    : checkbox
      v       : True
      cmd_param :
        dash        : ''
        delim       : ':='
    - name    : publishes_for_steering_robot
      desc    : linear_interpolate_mode desc sample
      label   : 'Publishes topic for steering robot'
      kind    : checkbox
      v       : False
      cmd_param :
        dash        : ''
        delim       : ':='

  - name  : obstacle_avoid
    vars  :
    - name  : avoidance
      desc  : if not checked, decide if we avoid by reading the current state
      label : Avoidance
      kind  : checkbox
      v     : False
      cmd_param:
        dash     : ''
        delim    : ':='
    - name      : avoid_distance
      desc      : Avoid distance from the obstacle
      label     : Avoid Distance (m)
      min       : 0.0
      max       : 50.0
      v         : 13.0
      cmd_param :
        dash      : ''
        delim     : ':='
    - name      : avoid_velocity_limit_mps
      desc      : if the current velocity exceeds this value, we do not avoid
      label     : Avoid Velocity Limit (m/s)
      min       : 0.0
      max       : 20.0
      v         : 4.0
      cmd_param :
        dash      : ''
        delim     : ':='

  - name  : velocity_set
    topic : /config/velocity_set
    msg   : ConfigVelocitySet
    vars  :
    - name  : use_crosswalk_detection
      desc  : use_crosswalk_detection desc sample
      label : Use Crosswalk Detection
      kind  : checkbox
      v     : False
      cmd_param:
        dash     : ''
        delim    : ':='
    - name  : enable_multiple_crosswalk_detection
      desc  : enable_multiple_crosswalk_detection desc sample
      label : Enable Multiple Crosswalk Detection
      kind  : checkbox
      v     : False
      cmd_param:
        dash     : ''
        delim    : ':='
    - name      : points_topic
      desc      : pointcloud2 topic for obstacle detection
      label     : Points Topic
      kind      : str
      v         : points_no_ground
      cmd_param :
        dash      : ''
        delim     : ':='
    - name  : stop_distance_obstacle
      desc  : stop_distance_obstacle desc sample
      label : Stop Distance for Obstacle (m)
      min   : 0
      max   : 50
      v     : 15.0
    - name  : stop_distance_stopline
      desc  : stop_distance_stopline desc sample
      label : Stop Distance for Stopline(m)
      min   : 0
      max   : 50
      v     : 5.0
    - name  : detection_range
      desc  : detection_range desc sample
      label : Detection Range (m)
      min   : 0
      max   : 10
      v     : 1.3
    - name  : deceleration_range
      desc  : deceleration_range desc sample
      label : Deceleration Range (m)
      min   : 0
      max   : 10
      v     : 0
    - name  : threshold_points
      desc  : threshold_points desc sample
      label : Points Threshold
      min   : 0
      max   : 30
      v     : 5
    - name  : detection_height_top
      desc  : detection_height_top desc sample
      label : Detection Height Top (m)
      min   : 0
      max   : 10
      v     : 0.1
    - name  : detection_height_bottom
      desc  : detection_height_bottom desc sample
      label : Detection Height Bottom (m)
      min   : -10
      max   : 0
      v     : -1.5
    - name  : deceleration_obstacle
      desc  : deceleration_obstacle desc sample
      label : Deceleration for Obstacle (m/s^2)
      min   : 0
      max   : 5
      v     : 0.7
    - name  : deceleration_stopline
      desc  : deceleration_stopline desc sample
      label : Deceleration for Stopline (m/s^2)
      min   : 0
      max   : 5
      v     : 0.3
    - name  : velocity_change_limit
      desc  : velocity_change_limit desc sample
      label : Velocity Change Limit (km/h)
      min   : 5
      max   : 40
      v     : 7.0
    - name  : temporal_waypoints_size
      desc  : temporal_waypoints_size desc sample
      label : Temporal Waypoints Size
      min   : 0
      max   : 150
      v     : 100.0

    - name : enablePlannerDynamicSwitch
      desc : Enable Planner dynamical switch
      label: Enable Planner dynamical switch
      kind : checkbox
      v    : False
      cmd_param:
        dash     : ''
        delim    : ':='

  - name  : lattice_velocity_set
    topic : /config/lattice_velocity_set
    msg   : ConfigLatticeVelocitySet
    vars  :
    - name  : use_crosswalk_detection
      desc  : use_crosswalk_detection desc sample
      label : Use Crosswalk Detection
      kind  : checkbox
      v     : False
      cmd_param:
        dash     : ''
        delim    : ':='
    - name  : others_distance
      desc  : others_distance desc sample
      label : Others Distance (m)
      min   : 0
      max   : 50
      v     : 15.0
    - name  : detection_range
      desc  : detection_range desc sample
      label : Detection Range (m)
      min   : 0
      max   : 10
      v     : 1.3
    - name  : deceleration_range
      desc  : deceleration_range desc sample
      label : Deceleration Range (m)
      min   : 0
      max   : 10
      v     : 0
    - name  : threshold_points
      desc  : threshold_points desc sample
      label : Points Threshold
      min   : 0
      max   : 30
      v     : 15
    - name  : detection_height_top
      desc  : detection_height_top desc sample
      label : Detection Height Top (m)
      min   : 0
      max   : 10
      v     : 0.1
    - name  : detection_height_bottom
      desc  : detection_height_bottom desc sample
      label : Detection Height Bottom (m)
      min   : -10
      max   : 0
      v     : -1.5
    - name  : deceleration
      desc  : deceleration desc sample
      label : Deceleration (m/s^2)
      min   : 0
      max   : 5
      v     : 0.7
    - name  : velocity_change_limit
      desc  : velocity_change_limit desc sample
      label : Velocity Change Limit (km/h)
      min   : 5
      max   : 40
      v     : 7.0
    - name  : temporal_waypoints_size
      desc  : temporal_waypoints_size desc sample
      label : Temporal Waypoints (m)
      min   : 0
      max   : 150
      v     : 100.0


  - name  : lane_follower_trajgen
    topic : /config/waypoint_follower
    msg   : ConfigWaypointFollower
    vars  :
    - name  : param_flag
      desc  : param_flag desc sample
      kind  : radio_box
      choices:
      - Waypoint
      - Dialog
      descs :
      - Waypoint desc sample
      - Dialog desc sample
      v     : 1
    - name  : velocity
      desc  : velocity desc sample
      label : Velocity
      min   : 0
      max   : 60
      v     : 5.0
    - name  : lookahead_distance
      desc  : lookahead_distance desc sample
      label : Lookahead Distance
      min   : 0
      max   : 30
      v     : 4.0
    - name  : lookahead_ratio
      desc  : lookahead_ratio desc sample
      label : lookahead_ratio
      min   : 1.0
      max   : 5.0
      v     : 2.0
    - name  : minimum_lookahead_distance
      desc  : minimum_lookahead_distance desc sample
      label : minimum_lookahead_distance
      min   : 2.0
      max   : 10.0
      v     : 6.0
    - name    : sim_mode
      desc    : sim_mode desc sample
      label   : 'Simulation Mode'
      kind    : checkbox
      v       : False
      cmd_param :
        dash        : ''
        delim       : ':='
    - name    : prius_mode
      desc    : prius_mode desc sample
      label   : 'Prius Mode'
      kind    : checkbox
      v       : False
      cmd_param :
        dash        : ''
        delim       : ':='
    - name    : mkz_mode
      desc    : mkz_mode desc sample
      label   : 'MKZ Mode'
      kind    : checkbox
      v       : False
      cmd_param :
        dash        : ''
        delim       : ':='

  - name  : twist_filter
    topic : /config/twist_filter
    msg   : ConfigTwistFilter
    vars  :
    - name    : lateral_accel_limit
      desc    : lateral_accel_limit  desc sample
      label   : 'lateral_accel_limit :'
      min   : 0
      max   : 5.0
      v         : 0.8
    - name    : lowpass_gain_linear_x
      desc    : lowpass_gain_linear_x  desc sample
      label   : 'lowpass_gain_linear_x :'
      min   : 0
      max   : 1.0
      v         : 0.0
    - name    : lowpass_gain_angular_z
      desc    : lowpass_gain_angular_z  desc sample
      label   : 'lowpass_gain_angular_z :'
      min   : 0
      max   : 1.0
      v         : 0.0

  - name  : wf_simulator
    vars  :
    - name    : initialize_source
      desc    : initialize_source desc sample
      label   : Initialize Source
      kind    : radio_box
      choices : ['Rviz','lidar_localizer','GNSS']
      descs   : ['Rviz desc sample', 'lidar_localizer desc sample', 'GNSS desc sample']
      choices_type : str
      v       : Rviz
      cmd_param:
        dash     : ''
        delim    : ':='
    - name      : accel_rate
      desc      :
      label   : 'accel_rate(m/s^2) :'
      v         : 1.0
      cmd_param :
        dash        : ''
        delim       : ':='
    - name      : position_error
      desc      :
      label   : 'position_error(m) :'
      v         : 0.0
      cmd_param :
        dash        : ''
        delim       : ':='
    - name      : angle_error
      desc      :
      label   : 'angle_error(degree) :'
      v         : 0.0
      cmd_param :
        dash        : ''
        delim       : ':='

  - name  : planner_selector
    topic : /config/PlannerSelector
    msg   : ConfigPlannerSelector
    vars  :
    - name : latency_num
      desc : latency_num
      label: latency_num
      min  : 0
      max  : 200
      v    : 10
    - name : waypoints_num
      desc : waypoints_num
      label: waypoints_num
      min  : 0
      max  : 30
      v    : 8
    - name : convergence_num
      desc : convergence_num
      label: convergence_num
      min  : 0.0
      max  : 30.0
      v    : 2.0

  - name  : decision_maker
    topic : /config/decision_maker
    msg   : ConfigDecisionMaker
    vars  :
    - name : enable_force_state_change
      desc : enable force state change flag
      label: enable_force_state_change
      kind : checkbox
      v    : False
    - name : enable_display_marker
      desc : enable display marker flag
      label: enable_display_marker
      kind : checkbox
      v    : False
    - name : convergence_threshold
      desc : Convergence threshold to DRIVE_STATE from LOCATE_VEHICLE_STATE.(Meter)
      label: convergence_threshold
      min  : 0.0
      max  : 10.0
      v    : 0.01
    - name : convergence_count
      desc : Number of values used for convergence determination
      label: convergence_count
      min  : 1
      max  : 30
      v    : 5
    - name : target_waypoint
      desc : decision maker load wp_state except stopline by target_waypoint
      label: target_waypoint
      min  : 0
      max  : 50
      v    : 14
    - name : stopline_target_waypoint
      desc : stopline
      label: stopline_target_waypoint
      min  : 0
      max  : 50
      v    : 10
    - name : stopline_target_ratio
      desc : stopline
      label: stopline_target_ratio
      min  : 0.0
      max  : 0.99
      v    : 0.0
    - name : shift_width
      desc : lane shift width
      label: shift_width
      min  : -5.0
      max  : 5.0
      v    : 1.0
    - name : detection_area_rate
      desc : detection_area_rate
      label: detection_area_rate
      min  : 0.0
      max  : 3.0
      v    : 1.0
    - name : crawl_velocity
      desc : crawl_velocity
      label: crawl_velocity
      min  : 0.0
      max  : 10.0
      v    : 4.0
    - name : detection_area_x1
      desc : detection_area_x1
      label: detection_area_x1
      min  : -200.0
      max  : 200.0
      v    : 80.0
    - name : detection_area_x2
      desc : detection_area_x2
      label: detection_area_x2
      min  : -200.0
      max  : 200.0
      v    : 0.0
    - name : detection_area_y1
      desc : detection_area_y1
      label: detection_area_y1
      min  : -200.0
      max  : 200.0
      v    : 50.0
    - name : detection_area_y2
      desc : detection_area_y2
      label: detection_area_y2
      min  : -200.0
      max  : 200.0
      v    : -50.0

    - name : points_topic
      desc : points_topic
      kind : str
      v    : /points_lanes
      cmd_param:
              dash : ''
              delim: ':='
    - name : baselink_tf
      desc : baselnk_tf
      kind : str
      v    : base_link
      cmd_param:
              dash : ''
              delim: ':='


  - name  : car_kf
    topic : /config/car_kf
    msg   : ConfigCarKf
    vars  :
    - name  : initial_lifespan
      desc  : initial_lifespan desc sample
      label : Initial Lifespan
      min   : 1
      max   : 100
      v     : 4
    - name  : default_lifespan
      desc  : default_lifespan desc sample
      label : Default Lifespan
      min   : 1
      max   : 100
      v     : 8
    - name  : noise_covariance
      desc  : noise_covariance desc sample
      label : Noise Covariance
      min   : 1
      max   : 1000
      v     : 1.0
    - name  : measurement_noise_covariance
      desc  : measurement_noise_covariance desc sample
      label : Measurement Noise Covariance
      min   : 1
      max   : 1000
      v     : 25.0
    - name  : error_estimate_covariance
      desc  : error_estimate_covariance desc sample
      label : Error estimate covariance
      min   : 1
      max   : 10000000
      v     : 1000000.0
    - name  : percentage_of_overlapping
      desc  : percentage_of_overlapping desc sample
      label : Percentage of Overlapping
      min   : 0
      max   : 100
      v     : 0.0
    - name  : orb_features
      desc  : orb_features desc sample
      label : Number of ORB features
      min   : 500
      max   : 5000
      v     : 2000
    - name  : use_orb
      desc  : use_orb desc sample
      label : Use ORB Matching?
      min   : 0
      max   : 1
      v     : 0

    - name     : car
      desc     : car desc sample
      label    : Car
      kind     : checkbox
      v        : True
      cmd_param:
        dash     : ''
        delim    : ':='
    - name     : pedestrian
      desc     : pedestrian desc sample
      label    : Pedestrian
      kind     : checkbox
      v        : False
      cmd_param:
        dash     : ''
        delim    : ':='
    - name         : camera_id
      desc         : camera_id desc sample
      kind         : menu
      label        : Camera ID
      choices_type : str
      v            : ''
      cmd_param    :
        dash         : ''
        delim        : ':='
        only_enable  : True
    - name      : sync
      kind      : hide
      v         : False
      cmd_param :
        dash        : ''
        delim       : ':='
        only_enable : True

  - name  : pedestrian_kf
    topic : /config/pedestrian_kf
    msg   : ConfigPedestrianKf
    vars  :
    - name  : initial_lifespan
      desc  : initial_lifespan desc sample
      label : Initial Lifespan
      min   : 1
      max   : 100
      v     : 4
    - name  : default_lifespan
      desc  : default_lifespan desc sample
      label : Default Lifespan
      min   : 1
      max   : 100
      v     : 8
    - name  : noise_covariance
      desc  : noise_covariance desc sample
      label : Noise Covariance
      min   : 1
      max   : 1000
      v     : 1.0
    - name  : measurement_noise_covariance
      desc  : measurement_noise_covariance desc sample
      label : Measurement Noise Covariance
      min   : 1
      max   : 1000
      v     : 25.0
    - name  : error_estimate_covariance
      desc  : error_estimate_covariance desc sample
      label : Error estimate covariance
      min   : 1
      max   : 10000000
      v     : 1000000.0
    - name  : percentage_of_overlapping
      desc  : percentage_of_overlapping desc sample
      label : Percentage of Overlapping
      min   : 0
      max   : 100
      v     : 0.0
    - name  : orb_features
      desc  : orb_features desc sample
      label : Number of ORB features
      min   : 500
      max   : 5000
      v     : 2000
    - name  : use_orb
      desc  : use_orb desc sample
      label : Use ORB Matching?
      min   : 0
      max   : 1
      v     : 0

  - name : obj_reproj
    vars :
    - name     : car
      desc     : car desc sample
      label    : Car
      kind     : checkbox
      v        : True
      cmd_param:
        dash     : ''
        delim    : ':='
    - name     : pedestrian
      desc     : pedestrian desc sample
      label    : Pedestrian
      kind     : checkbox
      v        : False
      cmd_param:
        dash     : ''
        delim    : ':='
    - name         : camera_id
      desc         : camera_id desc sample
      kind         : menu
      label        : Camera ID
      choices_type : str
      v            : ''
      cmd_param    :
        dash         : ''
        delim        : ':='
        only_enable  : True
    - name      : sync
      kind      : hide
      v         : False
      cmd_param :
        dash        : ''
        delim       : ':='
        only_enable : True

  - name : obj_fusion
    vars :
    - name     : car
      desc     : car desc sample
      label    : Car
      kind     : checkbox
      v        : True
      cmd_param:
        dash     : ''
        delim    : ':='
    - name     : pedestrian
      desc     : pedestrian desc sample
      label    : Pedestrian
      kind     : checkbox
      v        : False
      cmd_param:
        dash     : ''
        delim    : ':='
    - name      : sync
      kind      : hide
      v         : False
      cmd_param :
        dash        : ''
        delim       : ':='
        only_enable : True

  - name : feat_proj
    topic: /config/adjust_xy
    msg  : adjust_xy
    vars :
    - name : x
      desc : x desc sample
      label: x
      min  : -100
      max  : 100
      v    : 0
    - name : y
      desc : y desc sample
      label: y
      min  : -100
      max  : 100
      v    : 0
    - name         : camera_id
      desc         : camera_id desc sample
      kind         : menu
      label        : Camera ID
      choices_type : str
      v            : ''
      cmd_param    :
        dash         : ''
        delim        : ':='
        only_enable  : True

  - name : region_tlr
    topic: /config/superimpose
    msg  : Bool
    vars :
    - name  : data
      desc  : data desc sample
      label : Display superimpose result
      kind  : checkbox
      v     : False
    - name         : camera_id
      desc         : camera_id desc sample
      kind         : menu
      label        : Camera ID
      choices_type : str
      v            : ''
      cmd_param    :
        dash         : ''
        delim        : ':='
        only_enable  : True

  - name : region_tlr_mxnet
    topic: /config/superimpose
    msg  : Bool
    vars :
    - name  : data
      desc  : data desc sample
      label : Display superimpose result
      kind  : checkbox
      v     : False
    - name      : score_threshold
      desc      : score threshold for a positive label
      label     : score_threshold
      min       : 0
      max       : 1.0
      v         : 0.8
      cmd_param:
        dash     : ''
        delim    : ':='
    - name      : change_state_threshold
      desc      : state change threshold
      label     : change_state_threshold
      min       : 0
      max       : 100
      v         : 2
      cmd_param:
        dash     : ''
        delim    : ':='
    - name         : camera_id
      desc         : camera_id desc sample
      kind         : menu
      label        : Camera ID
      choices_type : str
      v            : ''
      cmd_param    :
        dash         : ''
        delim        : ':='
        only_enable  : True
    - name      : network_definition_file
      desc      : network_definition json file
      label     : network_definition json file
      kind      : path
      path_type : multi
      v         : /tmp/network_definition.json
      cmd_param :
        dash        : ''
        delim       : ':='
    - name      : pretrained_model_file
      desc      : pretrained_model params file
      label     : pretrained_model params file
      kind      : path
      path_type : multi
      v         : /tmp/network_definition.params
      cmd_param :
        dash        : ''
        delim       : ':='

  - name : region_tlr_ssd
    vars :
    - name         : camera_id
      desc         : camera_id desc sample
      kind         : menu
      label        : Camera ID
      choices_type : str
      v            : ''
      cmd_param    :
        dash         : ''
        delim        : ':='
        only_enable  : True

  - name  : traffic_light
    vars :
    - name      : file
      desc      : file desc sample
      kind      : path
      path_type : dir
      v         : /tmp
      cmd_param :
        dash        : ''
        delim       : ':='

  - name  : lane_navi
    vars  :
    - name      : velocity
      desc      : velocity desc sample
      label     : Velocity (km/h)
      min       : 0
      max       : 200
      v         : 40.0
      cmd_param :
        dash        : ''
        delim       : ':='
    - name      : output_file
      desc      : output_file desc sample
      label     : Output File
      kind      : path
      path_type : save
      v         : /tmp/lane_waypoint.csv
      cmd_param :
        dash        : ''
        delim       : ':='

  - name  : lane_rule
    topic : /config/lane_rule
    msg   : ConfigLaneRule
    vars  :
    - name      : acceleration
      desc      : acceleration desc sample
      label     : Acceleration (m/s^2)
      min       : 0
      max       : 100
      v         : 1.0
    - name      : stopline_search_radius
      desc      : stopline_search_radius desc sample
      label     : Stopline Search Radius (m)
      min       : 0
      max       : 100
      v         : 1.0
    - name      : number_of_zeros_ahead
      desc      : number_of_zeros_ahead desc sample
      label     : Number of Zeros Ahead
      min       : 0
      max       : 100
      v         : 0
    - name      : number_of_zeros_behind
      desc      : number_of_zeros_behind desc sample
      label     : Number of Zeros Behind
      min       : 0
      max       : 100
      v         : 0
    - name      : number_of_smoothing_count
      desc      : number_of_smoothing_count behind desc sample
      label     : number_of_smoothing_count
      min       : 0
      max       : 10
      v         : 0

  - name  : lane_stop
    topic : /light_color_managed
    msg   : traffic_light
    no_save_vars : [ lane_stop ]
    vars  :
    - name  : traffic_light
      desc  : traffic_light desc sample
      v     : 1
    - name  : lane_stop
      v     : False

  - name  : lane_select
    topic : /config/lane_select
    msg   : ConfigLaneSelect
    vars  :
    - name      : distance_threshold_neighbor_lanes
      desc      : distance_threshold_neighbor_lanes desc sample
      label     : Distance threshold to neighbor lanes (m)
      min       : 1.0
      max       : 10.0
      v         : 5.0
    - name      : lane_change_interval
      desc      : lane_change_interval desc sample
      label     : Lane Change Interval After Lane merge (m)
      min       : 1.0
      max       : 50.0
      v         : 10.0
    - name      : lane_change_target_ratio
      desc      : lane_change_target_ratio desc sample
      label     : Lane Change Target Ratio
      min       : 0
      max       : 20
      v         : 5.0
    - name      : lane_change_target_minimum
      desc      : lane_change_target_minimum desc sample
      label     : Lane Change Target Minimum (m)
      min       : 2.0
      max       : 30.0
      v         : 10.0
    - name      : vector_length_hermite_curve
      desc      : vector_length_hermite_curve desc sample
      label     : Vector Length of Hermite Curve (m)
      min       : 1.0
      max       : 50
      v         : 10.0
    - name : enablePlannerDynamicSwitch
      desc : Enable Planner dynamical switch
      label: Enable Planner dynamical switch
      kind : checkbox
      v    : False
      cmd_param:
        dash     : ''
        delim    : ':='

  - name  : astar_navi
    vars  :
    - name  : use_back
      desc  : Use reverse motion for planning
      label : Use Reverse Motion
      kind  : checkbox
      v     : False
      cmd_param:
        dash     : ''
        delim    : ':='
    - name      : waypoint_velocity_kmph
      desc      : Velocity of planned waypoints
      label     : Waypoint Velocity
      min       : 0.0
      max       : 40.0
      v         : 5.0
      cmd_param :
        dash      : ''
        delim     : ':='

  - name  : way_planner
    vars  :
    - name : enableLaneChange
      desc : global plan extended by lane changes
      label: Enable Lane Changing
      kind : checkbox
      v    : False
      cmd_param:
        dash     : ''
        delim    : ':='
    - name : enableReplan
      desc : infinite replanning to multiple goals including the start position
      label: Enable Replanning
      kind : checkbox
      v    : False
      cmd_param:
        dash     : ''
        delim    : ':='
    - name : enableHMI
      desc : Enable connection to Human Machine Interface (HMI)
      label: Enable HMI
      kind : checkbox
      v    : False
      cmd_param:
        dash     : ''
        delim    : ':='
    - name : velocitySource
      desc : Select vehicle velocities source
      label: Velocities Source
      kind : radio_box
      choices:
      - Odometry
      - Autoware
      - Car Info
      descs :
      - Odometry Standard Message
      - Autoware's current_velocities
      - From Sockets Car Info
      v   : 1
      cmd_param:
        dash     : ''
        delim    : ':='
    - name : pathDensity
      desc : distance between each two waypoints
      label: Path Density
      min  : 0.1
      max  : 3.0
      v    : 0.75
      cmd_param:
        dash     : ''
        delim    : ':='
    - name : enableSmoothing
      desc : smooth and fix global path
      label: Enable Smoothing
      kind : checkbox
      v    : False
      cmd_param:
        dash     : ''
        delim    : ':='
    - name : mapSource
      desc : select map source
      label: Map Source
      kind : radio_box
      choices:
      - Autoware
      - Folder
      - KML
      descs :
      - use Autoware Map
      - custom read from folder
      - custom read from kml file
      v   : 0
      cmd_param:
        dash     : ''
        delim    : ':='
    - name : mapFileName
      desc : select kml map file if applicable
      label: Map File
      kind : path
      cmd_param:
        dash     : ''
        delim    : ':='
  - name  : dp_planner
    vars  :
    - name : enabTrajectoryVelocities
      desc : Enable Use Pure Pursuit
      label: Use Pure Pursuit
      kind : checkbox
      v    : True
      cmd_param:
        dash     : ''
        delim    : ':='
    - name : enableOutsideControl
      desc : Enable User Input Control
      label: Enable user control
      kind : checkbox
      v    : False
      cmd_param:
        dash     : ''
        delim    : ':='
    - name : enableObjectTracking
      desc : Enable Planner KF Tracker
      label: Enable Tracking
      kind : checkbox
      v    : True
      cmd_param:
        dash     : ''
        delim    : ':='
    - name : velocitySource
      desc : Select vehicle velocities source
      label: Velocities Source
      kind : radio_box
      choices:
      - Odometry
      - Autoware
      - Car Info
      descs :
      - Odometry Standard Message
      - Autoware's current_velocities
      - From Sockets Car Info
      v   : 1
      cmd_param:
        dash     : ''
        delim    : ':='
    - name : pathDensity
      desc : distance between each two waypoints
      label: Path Density
      min  : 0.1
      max  : 3.0
      v    : 0.5
      cmd_param:
        dash     : ''
        delim    : ':='
    - name : maxVelocity
      desc : maximum allowed velocity in meter/second
      label: Max Velocity
      min  : 0.0
      max  : 20.0
      v    : 3.0
      cmd_param:
        dash     : ''
        delim    : ':='
    - name : maxLocalPlanDistance
      desc : max length of the local plan
      label: Plan Ditance
      min  : 10.0
      max  : 150.0
      v    : 60.0
      cmd_param:
        dash     : ''
        delim    : ':='
    - name : samplingTipMargin
      desc : Car Tip Initial Margin
      label: Tip Margin
      min  : 2.5
      max  : 10.0
      v    : 4.0
      cmd_param:
        dash     : ''
        delim    : ':='
    - name : samplingOutMargin
      desc : Roll In Margin
      label: Roll In Margin
      min  : 5.0
      max  : 30.0
      v    : 12.0
      cmd_param:
        dash     : ''
        delim    : ':='
    - name : rollOutDensity
      desc : Roll outs density
      label: Horizontal Density
      min  : 0.1
      max  : 2.0
      v    : 0.5
      cmd_param:
        dash     : ''
        delim    : ':='
    - name : rollOutsNumber
      desc : Number of roll outs
      label: Rollouts Number
      min  : 0
      max  : 20
      v    : 4
      cmd_param:
        dash     : ''
        delim    : ':='
    - name : enableFollowing
      desc : Enable stop and follow obstacles
      label: Enable Following
      kind : checkbox
      v    : True
      cmd_param:
        dash     : ''
        delim    : ':='
    - name : enableSwerving
      desc : Enable avoidance inside the lane
      label: Enable Avoidance
      kind : checkbox
      v    : True
      cmd_param:
        dash     : ''
        delim    : ':='
    - name : minFollowingDistance
      desc : Distance to start follow Next Car
      label: Follow Distance
      min  : 10.0
      max  : 50.0
      v    : 30.0
      cmd_param:
        dash     : ''
        delim    : ':='
    - name : minDistanceToAvoid
      desc : Avoidance and Following threshold Distance
      label: Avoiding Distance
      min  : 6.0
      max  : 30.0
      v    : 15.0
      cmd_param:
        dash     : ''
        delim    : ':='
    - name : maxDistanceToAvoid
      desc : Distance to give up avoidance
      label: Avoidance Limit
      min  : 1.0
      max  : 6.0
      v    : 4.0
      cmd_param:
        dash     : ''
        delim    : ':='
    - name : enableStopSignBehavior
      desc : Enable stop sign check
      label: Enable Stop Sign Stop
      kind : checkbox
      v    : TRUE
      cmd_param:
        dash     : ''
        delim    : ':='
    - name : enableTrafficLightBehavior
      desc : Enable traffic light check
      label: Enable Traffic Light
      kind : checkbox
      v    : TRUE
      cmd_param:
        dash     : ''
        delim    : ':='
    - name : enableLaneChange
      desc : Enable Lane Change
      label: Enable Lane Change
      kind : checkbox
      v    : False
      cmd_param:
        dash     : ''
        delim    : ':='
    - name : horizontalSafetyDistance
      desc : Horizontal Safety Distance
      label: Lateral Safety
      min : 0.2
      max : 2.0
      v   : 1.0
      cmd_param:
        dash     : ''
        delim    : ':='
    - name : verticalSafetyDistance
      desc : Vertical Safety Distance
      label: Longitudinal Safety
      min : 0.5
      max : 4.0
      v   : 1.0
      cmd_param:
        dash     : ''
        delim    : ':='
    - name : mapFileName
      desc : select kml map file if applicable
      label: Map File
      kind : path
      cmd_param:
        dash     : ''
        delim    : ':='
    - name : mapSource
      desc : select map source
      label: Map Source
      kind : radio_box
      choices:
      - Autoware
      - Folder
      - KML
      descs :
      - use Autoware Map
      - custom read from folder
      - custom read from kml file
      v   : 0
      cmd_param:
        dash     : ''
        delim    : ':='
    - name : enablePlannerDynamicSwitch
      desc : Enable Planner dynamical switch
      label: Enable Planner dynamical switch
      kind : checkbox
      v    : False
      cmd_param:
        dash     : ''
        delim    : ':='
  - name  : ff_waypoint_follower
    vars  :
    - name : maxVelocity
      desc : maximum allowed velocity in
      label: Max Velocity
      min  : 0.0
      max  : 20.0
      v    : 3.0
      cmd_param:
        dash     : ''
        delim    : ':='
    - name : steeringDelay
      desc : Steering wheel average delay
      label: Steering Delay
      min  : 0.0
      max  : 2.0
      v    : 0.85
      cmd_param:
        dash     : ''
        delim    : ':='
    - name : minPursuiteDistance
      desc : Minimum Follow Point Distance
      label: Follow Distance
      min  : 0.0
      max  : 5.0
      v    : 2.5
      cmd_param:
        dash     : ''
        delim    : ':='
    - name : steerGainKP
      desc : Gain proportional component
      label: KP
      min  : 0.0
      max  : 1.0
      v    : 0.07
      cmd_param:
        dash     : ''
        delim    : ':='
    - name : steerGainKI
      desc : Gain integral component
      label: KI
      min  : 0.0
      max  : 1.0
      v    : 0.02
      cmd_param:
        dash     : ''
        delim    : ':='
    - name : steerGainKD
      desc : Gain Defferential component
      label: KD
      min  : 0.0
      max  : 1.0
      v    : 0.01
      cmd_param:
        dash     : ''
        delim    : ':='
    - name : signal
      desc : To what component should the control signal be sent
      label: Control Signal
      kind : radio_box
      choices:
      - Simulation
      - Vehicle
      - Autoware
      - Robot
      descs :
      - Simulation Mode
      - Vehicle
      - Autoware Other Nodes
      - Smaller Robot
      v   : 0
      cmd_param:
        dash     : ''
        delim    : ':='
  - name  : op_trajectory_generator
    vars  :
    - name : pathDensity
      desc : distance between each two waypoints
      label: Path Density
      min  : 0.1
      max  : 3.0
      v    : 0.5
      cmd_param:
        dash     : ''
        delim    : ':='
    - name : samplingTipMargin
      desc : Car Tip Initial Margin
      label: Tip Margin
      min  : 2.5
      max  : 10.0
      v    : 4.0
      cmd_param:
        dash     : ''
        delim    : ':='
    - name : samplingOutMargin
      desc : Roll In Margin
      label: Roll In Margin
      min  : 5.0
      max  : 30.0
      v    : 12.0
      cmd_param:
        dash     : ''
        delim    : ':='
    - name : rollOutDensity
      desc : Roll outs density
      label: Horizontal Density
      min  : 0.1
      max  : 2.0
      v    : 0.5
      cmd_param:
        dash     : ''
        delim    : ':='
    - name : rollOutsNumber
      desc : Number of roll outs
      label: Rollouts Number
      min  : 0
      max  : 20
      v    : 4
      cmd_param:
        dash     : ''
        delim    : ':='
  - name  : waypoint_saver
    vars  :
    - name      : save_filename
      desc      : save_filename desc sample
      label     : Save File
      kind      : path
      path_type : save
      v         : '/tmp/saved_waypoints.csv'
      cmd_param :
        var_name    : save_finename
        dash        : ''
        delim       : ':='
    - name  : save_velocity
      descs : When you save the velocity in each waypoints, Please check if /current_velocity is publishing
      label : Save /current_velocity
      kind    : checkbox
      v       : False
      cmd_param :
        dash        : ''
        delim       : ':='
    - name      : interval
      desc      : interval desc sample
      label     : Interval
      v         : 1.0
      cmd_param :
        dash        : ''
        delim       : ':='

  - name  : waypoint_clicker
    vars  :
    - name      : velocity
      desc      : velocity desc sample
      label     : Velocity (km/h)
      min       : 0
      max       : 200
      v         : 40.0
      rosparam  : /waypoint_clicker/velocity
    - name      : output_file
      desc      : output_file desc sample
      label     : Output File
      kind      : path
      path_type : save
      v         : /tmp/lane_waypoint.csv
      rosparam  : /waypoint_clicker/output_file

  - name  : waypoint_loader
    topic : /config/waypoint_loader
    msg   : ConfigWaypointLoader
    vars  :
    - name      : multi_lane_csv
      desc      : driving_lane_csv desc sample
      label     : 'multi_lane'
      kind      : path
      path_type : multi
      v         : /tmp/driving_lane.csv
      cmd_param :
        dash        : ''
        delim       : ':='
    - name      : replanning_mode
      desc      : Enable velocity replanning mode
      label     : 'replanning_mode'
      kind      : checkbox
      v         : false
      cmd_param :
        dash        : ''
        delim       : ':='
    - name      : resample_mode
      desc      : Enable resampling mode
      label     : resample mode
      kind      : checkbox
      v         : true
      cmd_param :
        dash        : ''
        delim       : ':='
    - name      : resample_interval
      desc      : All waypoints are resampled by this interval [m]
      label     : resample interval [m]
      v         : 1.0
      cmd_param :
        dash        : ''
        delim       : ':='
    - name      : velocity_max
      desc      : All velocities are limited under Vmax [km/h]
      label     : Velocity Max Limit - Vmax [km/h]
      min       : 10.0
      max       : 60.0
      v         : 20.0
      cmd_param :
        dash        : ''
        delim       : ':='
    - name      : radius_thresh
      desc      : When the estimated turning radius > Rth [m], the area is recognized as a curve
      label     : Curve Recognize - Rth [m]
      min       : 10.0
      max       : 100.0
      v         : 20.0
      cmd_param :
        dash        : ''
        delim       : ':='
    - name      : radius_min
      desc      : In curves, when the turning radius R is Rmin, velocity becomes Vmin.
      label     : Minimum Turning Radius in curves - Rmin [m]
      min       : 1.0
      max       : 10.0
      v         : 6.0
      cmd_param :
        dash        : ''
        delim       : ':='
    - name      : velocity_min
      desc      : In curves, when the turning radius R is Rmin, velocity becomes Vmin.
      label     : Minimum Velocity in curves - Vmin [km/h]
      min       : 0.0
      max       : 10.0
      v         : 4.0
      cmd_param :
        dash        : ''
        delim       : ':='
    - name      : accel_limit
      desc      : Maximum value of acceleration on all waypoints [km/h]
      label     : Acceleration Limit - Accel limit [m/s^2]
      min       : 0.0
      max       : 5.0
      v         : 0.98
      cmd_param :
        dash        : ''
        delim       : ':='
    - name      : decel_limit
      desc      : Maximum value of deceleration on all waypoints [km/h]
      label     : Deceleration Limit - Decel limit [m/s^2]
      min       : 0.0
      max       : 5.0
      v         : 0.98
      cmd_param :
        dash        : ''
        delim       : ':='
    - name      : velocity_offset
      desc      : Planned velocity offset for the response delay
      label     : Velocity Offset
      min       : 0
      max       : 30
      v         : 4
      cmd_param :
        dash        : ''
        delim       : ':='
    - name      : end_point_offset
      desc      : Expanded end points (v = 0) for safe stopping
      label     : End Point Offset
      min       : 0
      max       : 30
      v         : 5
      cmd_param :
        dash        : ''
        delim       : ':='
    - name      : disable_decision_maker
      desc      : if you not check this, you have to run a decisionmaker node.
      label     : 'disable_decision_maker'
      kind      : checkbox
      v         : true
      cmd_param :
        dash        : ''
        delim       : ':='


  - name  : waypoint_velocity_visualizer
    vars  :
    - name      : use_bar_plot
      desc      : use_bar_plot desc sample
      label     : Bar plot
      kind      : checkbox
      v         : false
      cmd_param :
        dash        : ''
        delim       : ':='
    - name      : use_line_plot
      desc      : use_line_plot desc sample
      label     : Line plot
      kind      : checkbox
      v         : true
      cmd_param :
        dash        : ''
        delim       : ':='
    - name      : use_text_plot
      desc      : use_text_plot desc sample
      label     : Text plot
      kind      : checkbox
      v         : true
      cmd_param :
        dash        : ''
        delim       : ':='
    - name      : plot_metric_interval
      desc      : if interval <= 0, velocity is plotted by each callback
      label     : Metric interval [m]
      v         : 1.0
      cmd_param :
        dash        : ''
        delim       : ':='

  - name  : ndt_mapping
    topic : /config/ndt_mapping
    msg   : ConfigNdtMapping
    vars  :
    - name      : resolution
      desc      : Cell Size while mapping using ND (meters) (default 1.0)
      label     : Resolution
      min       : 0.0
      max       : 10.0
      v         : 1.0
    - name      : step_size
      desc      : Increment value between iterations while matching (default 0.1)
      label     : Step Size
      min       : 0.0
      max       : 1.0
      v         : 0.1
    - name      : trans_epsilon
      desc      : Value to decide convergence between iterations (meters) (default 0.01)
      label     : Transformation Epsilon
      min       : 0.0
      max       : 0.1
      v         : 0.01
    - name      : max_iterations
      desc      : Maximum number of iterations before stopping matching (default 30)
      label     : Maximum Iterations
      min       : 1
      max       : 300
      v         : 30
    - name      : leaf_size
      desc      : Voxel Grid Size of the input scan (downsampling) (default 1.0)
      label     : Leaf Size
      min       : 0.0
      max       : 10.0
      v         : 1.0
    - name      : min_scan_range
      desc      : Ignore points closer than this value (meters) (default 5.0)
      label     : Minimum Scan Range
      min       : 0.0
      max       : 30.0
      v         : 5.0
    - name      : max_scan_range
      desc      : Ignore points far than this value (meters) (default 200.0)
      label     : Maximum Scan Range
      min       : 10.0
      max       : 200.0
      v         : 200.0
    - name      : min_add_scan_shift
      desc      : Minimum distance between points to be added to the final map (default 1.0)
      label     : Minimum Add Scan Shift
      min       : 0.0
      max       : 10.0
      v         : 1.0
    - name  : method_type
      desc  : Method Type
      label : Method Type
      kind  : radio_box
      choices:
      - pcl_generic
      - pcl_anh
      - pcl_anh_gpu
      - pcl_openmp
      descs :
      - PCL Generic Implementation
      - PCL ANH Implementation
      - PCL ANH GPU Implementation
      - PCL OpenMP  Implementation
      v     : 0
      cmd_param:
        dash     : ''
        delim    : ':='
    - name      : incremental_voxel_update
      desc      : incremental voxel update
      label     : Incremental Voxel Update
      kind      : checkbox
      v         : False
      cmd_param :
        dash      : ''
        delim     : ':='
    - name      : use_odom
      desc      : Use Odometry to try to reduce errors (read from /odom_pose)
      label     : Use Odometry
      kind      : checkbox
      v         : False
      cmd_param :
        dash      : ''
        delim     : ':='
    - name      : use_imu
      desc      : Use IMU to try to reduce errors
      label     : Use IMU
      kind      : checkbox
      v         : False
      cmd_param :
        dash      : ''
        delim     : ':='
    - name      : imu_upside_down
      desc      : Check if the IMU coordinate system is pointing downwards
      label     : Inverted IMU
      kind      : checkbox
      v         : False
      cmd_param :
        dash      : ''
        delim     : ':='
    - name      : imu_topic
      desc      : IMU raw data source topic
      label     : imu_topic
      v         : /imu_raw
      kind      : str
      cmd_param :
        dash      : ''
        delim     : ':='



  - name  : approximate_ndt_mapping
    topic : /config/approximate_ndt_mapping
    msg   : ConfigApproximateNdtMapping
    flags : [ no_init_update ]
    vars  :
    - name      : resolution
      desc      : Cell Size while mapping using ND (meters) (default 1.0)
      label     : Resolution
      min       : 0.0
      max       : 10.0
      v         : 1.0
    - name      : step_size
      desc      : Increment value between iterations while matching (default 0.1)
      label     : Step Size
      min       : 0.0
      max       : 1.0
      v         : 0.1
    - name      : trans_epsilon
      desc      : Value to decide convergence between iterations (meters) (default 0.01)
      label     : Transformation Epsilon
      min       : 0.0
      max       : 0.1
      v         : 0.01
    - name      : max_iterations
      desc      : Maximum number of iterations before stopping matching (default 30)
      label     : Maximum Iterations
      min       : 1
      max       : 300
      v         : 30
    - name      : leaf_size
      desc      : Voxel Grid Size of the input scan (downsampling) (default 1.0)
      label     : Leaf Size
      min       : 0.0
      max       : 10.0
      v         : 1.0
    - name      : min_scan_range
      desc      : Ignore points closer than this value (meters) (default 5.0)
      label     : Minimum Scan Range
      min       : 0.0
      max       : 30.0
      v         : 5.0
    - name      : max_scan_range
      desc      : Ignore points far than this value (meters) (default 200.0)
      label     : Maximum Scan Range
      min       : 10.0
      max       : 200.0
      v         : 200.0
    - name      : min_add_scan_shift
      desc      : Minimum distance between points to be added to the final map (default 1.0)
      label     : Minimum Add Scan Shift
      min       : 0.0
      max       : 10.0
      v         : 1.0
    - name      : max_submap_size
      desc      : SubMap Size in meters before dumping to file and release memory.
      label     : Submap Size
      min       : 0.0
      max       : 1000
      v         : 100.0
    - name      : use_imu
      desc      : Use IMU to try to reduce errors
      label     : Use IMU
      kind      : checkbox
      v         : False
      cmd_param :
        dash      : ''
        delim     : ':='
    - name      : imu_topic
      desc      : IMU raw data source topic
      label     : imu_topic
      v         : /imu_raw
      kind      : str
      cmd_param :
        dash      : ''
        delim     : ':='
    - name      : use_odom
      desc      : Use Odometry to try to reduce errors (read from /odom_pose)
      label     : Use Odometry
      kind      : checkbox
      v         : False
      cmd_param :
        dash      : ''
        delim     : ':='
    - name      : imu_upside_down
      desc      : Check if the IMU coordinate system is pointing downwards
      label     : Inverted IMU
      kind      : checkbox
      v         : False
      cmd_param :
        dash      : ''
        delim     : ':='
    - name      : use_openmp
      desc      : Use OpenMP to accelerate computation
      label     : Use OpenMP
      kind      : checkbox
      v         : False
      cmd_param :
        dash      : ''
        delim     : ':='

  - name  : car_fusion
    topic : /config/car_fusion
    msg   : ConfigCarFusion
    vars  :
    - name  : min_low_height
      desc  : min_low_height desc sample
      label : Minimum Height(Lower Bound)
      min   : -2
      max   : 0
      v     : -1.5
    - name  : max_low_height
      desc  : max_low_height desc sample
      label : Minimum Height(Upper Bound)
      min   : -2
      max   : 0
      v     : -1.0
    - name  : max_height
      desc  : max_height desc sample
      label : Maximum Height
      min   : 0
      max   : 10
      v     : 2.0
    - name  : min_points
      desc  : min_points desc sample
      label : Min Points in Box
      min   : 1
      max   : 100
      v     : 2
    - name  : dispersion
      desc  : dispersion desc sample
      label : Coefficient of Variation
      min   : 0.0
      max   : 5.0
      v     : 1.0

    - name     : car
      desc     : car desc sample
      label    : Car
      kind     : checkbox
      v        : True
      cmd_param:
        dash     : ''
        delim    : ':='
    - name     : pedestrian
      desc     : pedestrian desc sample
      label    : Pedestrian
      kind     : checkbox
      v        : False
      cmd_param:
        dash     : ''
        delim    : ':='
    - name      : sync
      kind      : hide
      v         : False
      cmd_param :
        dash        : ''
        delim       : ':='
        only_enable : True

  - name  : pedestrian_fusion
    topic : /config/pedestrian_fusion
    msg   : ConfigPedestrianFusion
    vars  :
    - name  : min_low_height
      desc  : min_low_height desc sample
      label : Minimum Height(Lower Bound)
      min   : -2
      max   : 0
      v     : -1.5
    - name  : max_low_height
      desc  : max_low_height desc sample
      label : Minimum Height(Upper Bound)
      min   : -2
      max   : 0
      v     : -1.0
    - name  : max_height
      desc  : max_height desc sample
      label : Maximum Height
      min   : 0
      max   : 10
      v     : 2.0
    - name  : min_points
      desc  : min_points desc sample
      label : Min Points in Box
      min   : 1
      max   : 100
      v     : 2
    - name  : dispersion
      desc  : dispersion desc sample
      label : Coefficient of Variation
      min   : 0.0
      max   : 5.0
      v     : 1.0

  - name  : ssd
    topic : /config/ssd
    msg   : ConfigSsd
    vars  :
    - name  : score_threshold
      desc  : score_threshold desc sample
      label : Score Threshold
      min   : 0.0
      max   : 1.0
      v     : 0.6
      cmd_param :
        dash      : ''
        delim     : ':='
    - name      : image_src
      desc      : Image Topic to be fed to the network for detection
      label     : image_src
      kind      : str
      v         : /image_raw
      cmd_param :
        dash      : ''
        delim     : ':='
    - name     : network_definition_file
      desc     : Prototxt file which defines the network
      label    : 'network_file (ssd)'
      kind     : path
      v        : ~/ssdcaffe/models/VGGNet/VOC0712Plus/SSD_300x300/deploy.prototxt
      cmd_param:
        dash     : ''
        delim    : ':='
    - name     : pretrained_model_file
      desc     : Trained Caffe model
      label    : 'pattern_file (ssd)'
      kind     : path
      v        : ~/ssdcaffe/models/VGGNet/VOC0712Plus/SSD_300x300/VGG_VOC0712Plus_SSD_300x300_iter_240000.caffemodel
      cmd_param:
        dash     : ''
        delim    : ':='
    - name      : use_gpu
      desc      : use_gpu desc sample
      label     : use_gpu
      kind     : checkbox
      v        : True
      cmd_param :
        dash      : ''
        delim     : ':='
    - name      : gpu_device_id
      desc      : gpu_device_id desc sample
      label     : gpu_device_id
      min       : 0
      max       : 10
      v         : 0
      cmd_param :
        dash      : ''
        delim     : ':='
    - name         : camera_id
      desc         : camera_id desc sample
      kind         : menu
      label        : Camera ID
      choices_type : str
      v            : ''
      cmd_param    :
        dash         : ''
        delim        : ':='
        only_enable  : True

  - name : viewer_sel_cam
    vars :
    - name         : camera_id
      desc         : camera_id desc sample
      kind         : menu
      label        : Camera ID
      choices_type : str
      v            : ''
      cmd_param    :
        dash         : ''
        delim        : ':='
        only_enable  : True

  - name : laserscan2costmap
    vars :
    - name      : resolution
      desc      : resolution desc sample
      label     : resolution
      min       : 0.0
      max       : 0.2
      v         : 0.1
      cmd_param :
        dash      : ''
        delim     : ':='
    - name      : scan_size_x
      desc      : scan_size_x desc sample
      label     : scan_size_x
      min       : 0
      max       : 2000
      v         : 1000
      cmd_param :
        dash      : ''
        delim     : ':='
    - name      : scan_size_y
      desc      : scan_size_y desc sample
      label     : scan_size_y
      min       : 0
      max       : 2000
      v         : 1000
      cmd_param :
        dash      : ''
        delim     : ':='
    - name      : map_size_x
      desc      : map_size_x desc sample
      label     : map_size_x
      min       : 0
      max       : 1000
      v         : 500
      cmd_param :
        dash      : ''
        delim     : ':='
    - name      : map_size_y
      desc      : map_size_y desc sample
      label     : map_size_y
      min       : 0
      max       : 1000
      v         : 500
      cmd_param :
        dash      : ''
        delim     : ':='
    - name      : scan_topic
      desc      : scan_topic desc sample
      label     : scan_topic
      kind      : str
      v         : /scan
      cmd_param :
        dash      : ''
        delim     : ':='
    - name      : sensor_frame
      desc      : sensor_frame desc sample
      label     : sensor_frame
      v         : /velodyne
      kind      : str
      cmd_param :
        dash      : ''
        delim     : ':='

  - name : points2costmap
    vars :
    - name      : resolution
      desc      : Map resolution [meter]
      label     : resolution
      min       : 0.0
      max       : 1.0
      v         : 0.2
      cmd_param :
        dash      : ''
        delim     : ':='
    - name      : cell_width
      desc      : Map cell size x
      label     : map_size_x
      min       : 0
      max       : 1000
      v         : 300
      cmd_param :
        dash      : ''
        delim     : ':='
    - name      : cell_height
      desc      : Map cell size y
      label     : map_size_y
      min       : 0
      max       : 1000
      v         : 150
      cmd_param :
        dash      : ''
        delim     : ':='
    - name      : offset_x
      desc      : Map offset of x [meter]
      label     : map_offset_x
      min       : -100
      max       : 100
      v         : 25.0
      cmd_param :
        dash      : ''
        delim     : ':='
    - name      : offset_y
      desc      : Map offset of y [meter]
      label     : map_offset_y
      min       : -100
      max       : 100
      v         : 0.0
      cmd_param :
        dash      : ''
        delim     : ':='
    - name      : offset_z
      desc      : Map offset of z [meter]
      label     : map_offset_z
      min       : -100
      max       : 100
      v         : -2.0
      cmd_param :
        dash      : ''
        delim     : ':='
    - name      : points_topic
      desc      : Subscribing topic for generating a cost map (PointCloud2 message)
      label     : Points Topic
      kind      : str
      v         : /points_lanes
      cmd_param :
        dash      : ''
        delim     : ':='

  - name : grid_map_filter
    vars :
    - name      : map_topic
      desc      : Subscribing topic (OccupancyGrid message)
      label     : Input OccupancyGrid Topic
      kind      : str
      v         : /realtime_cost_map
      cmd_param :
        dash      : ''
        delim     : ':='
    - name : use_dist_transform
      desc : apply distance transform to OccupancyGrid
      label: Use Distance Transform
      kind : checkbox
      v    : True
      cmd_param:
        dash     : ''
        delim    : ':='
    - name      : dist_transform_distance
      desc      : max distance for distance transform
      label     : Max Distance
      min       : 0.0
      max       : 10.0
      v         : 2.0
      cmd_param :
        dash      : ''
        delim     : ':='
    - name : use_fill_circle
      desc : fill occupied cells with circle
      label: Use Fill Circle
      kind : checkbox
      v    : True
      cmd_param:
        dash     : ''
        delim    : ':='
    - name      : fill_circle_cost_threshold
      desc      : cells above this value are occupied (0 ~ 100)
      label     : Cost Threshold
      min       : 0
      max       : 100
      v         : 20
      cmd_param :
        dash      : ''
        delim     : ':='
    - name      : circle_radius
      desc      : radius of circles
      label     : Circle Radius [m]
      min       : 0.0
      max       : 10.0
      v         : 1.7
      cmd_param :
        dash      : ''
        delim     : ':='
    - name : use_wayarea
      desc : use wayarea in Vector Map
      label: Use Wayarea
      kind : checkbox
      v    : True
      cmd_param:
        dash     : ''
        delim    : ':='
    - name      : map_frame
      desc      : frame of Vector Map
      label     : Vector Map Frame
      kind      : str
      v         : map
      cmd_param :
        dash      : ''
        delim     : ':='

  - name : wayarea2grid
    vars :
    - name      : sensor_frame
      desc      : origin of OccupancyGrid
      label     : Grid Map Frame
      kind      : str
      v         : velodyne
      cmd_param :
        dash      : ''
        delim     : ':='
    - name      : grid_frame
      desc      : frame of Vector Map
      label     : Vector Map Frame
      kind      : str
      v         : map
      cmd_param :
        dash      : ''
        delim     : ':='
    - name      : grid_resolution
      desc      : Grid resolution [meter]
      label     : Resolution [m]
      min       : 0.0
      max       : 5.0
      v         : 0.2
      cmd_param :
        dash      : ''
        delim     : ':='
    - name      : grid_length_x
      desc      : Grid Width [meter]
      label     : Grid Length x [m]
      min       : 0
      max       : 1000
      v         : 150
      cmd_param :
        dash      : ''
        delim     : ':='
    - name      : grid_length_y
      desc      : Grid Height [meter]
      label     : Grid Length y [m]
      min       : 0
      max       : 1000
      v         : 30
      cmd_param :
        dash      : ''
        delim     : ':='
    - name      : grid_position_x
      desc      : Grid position x [meter]
      label     : Grid Position x [m]
      min       : -500
      max       : 500
      v         : 20
      cmd_param :
        dash      : ''
        delim     : ':='
    - name      : grid_position_y
      desc      : grid position y [meter]
      label     : Grid Position y [m]
      min       : -500
      max       : 500
      v         : 0.0
      cmd_param :
        dash      : ''
        delim     : ':='

  - name : road_occupancy_processor
    vars :
    - name      : points_ground_src
      desc      : PointCloud topic containing only the ground
      label     : points_ground_src
      kind      : str
      v         : points_ground
      cmd_param :
        dash      : ''
        delim     : ':='
    - name      : points_no_ground_src
      desc      : PointCloud source topic containing only the obstacle points
      label     : points_no_ground_src
      kind      : str
      v         : points_no_ground
      cmd_param :
        dash      : ''
        delim     : ':='
    - name      : wayarea_topic_src
      desc      : Name of the topic containing the grid_map_msgs:GridMap containing the road areas.
      label     : wayarea_topic_src
      kind      : str
      v         : grid_map_wayarea
      cmd_param :
        dash      : ''
        delim     : ':='
    - name      : wayarea_layer_name
      desc      : Name of the layer in the topic wayarea_topic_src that containes the road areas.
      label     : wayarea_layer_name
      kind      : str
      v         : wayarea
      cmd_param :
        dash      : ''
        delim     : ':='
    - name      : output_layer_name
      desc      : output layer in the published GridMap object
      label     : output_layer_name
      kind      : str
      v         : road_status
      cmd_param :
        dash      : ''
        delim     : ':='
    - name      : road_unknown_value
      desc      : Value to fill in the occupancy grid when a cell is **UNKNOWN**
      label     : road_unknown_value
      min       : 0
      max       : 255
      v         : 128
      cmd_param :
        dash      : ''
        delim     : ':='
    - name      : road_free_value
      desc      : Value to fill in the occupancy grid when a cell is **FREE**
      label     : road_free_value
      min       : 0
      max       : 255
      v         : 75
      cmd_param :
        dash      : ''
        delim     : ':='
    - name      : road_occupied_value
      desc      : Value to fill in the occupancy grid when a cell is **OCCUPIED**
      label     : road_occupied_value
      min       : 0
      max       : 255
      v         : 0
      cmd_param :
        dash      : ''
        delim     : ':='
    - name      : no_road_value
      desc      : Value to fill in the occupancy grid when a cell is **NO ROAD**
      label     : no_road_value
      min       : 0
      max       : 255
      v         : 255
      cmd_param :
        dash      : ''
        delim     : ':='


  - name : ndt_matching_monitor
    vars :
    - name      : iteration_threshold_warn
      desc      : Number of maximum iterations before notifying a warning. Default 10
      label     : iteration_threshold_warn
      min       : 1
      max       : 32
      v         : 10
      cmd_param :
        dash      : ''
        delim     : ':='
    - name      : iteration_threshold_stop
      desc      : Number of maximum iterations before using GNSS or stopping the localziation. Default 32
      label     : iteration_threshold_stop
      min       : 1
      max       : 32
      v         : 32
      cmd_param :
        dash      : ''
        delim     : ':='
    - name      : score_threshold_delta
      desc      : Difference between consecutive scores to consider a safe match. Default 14.0
      label     : score_threshold_delta
      min       : 0.0
      max       : 100.0
      v         : 14.0
      cmd_param :
        dash      : ''
        delim     : ':='
    - name      : min_stable_samples
      desc      : Minimum number of samples to start monitoring after a reset. Default 30
      label     : min_stable_samples
      min       : 5
      max       : 100
      v         : 30
      cmd_param :
        dash      : ''
        delim     : ':='
    - name      : fatal_time_threshold
      desc      : When no GNSS is available a prediction based on the previous samples will be employed. If reinitialization fails the algorithm will stop after n secs. Default 2
      label     : fatal_time_threshold
      min       : 0.1
      max       : 5.0
      v         : 2.0
      cmd_param :
        dash      : ''
        delim     : ':='

  - name  : darknet_yolo3
    vars  :
    - name  : score_threshold
      desc  : Detections with a confidence value larger than this value will be displayed.
      label : Score Threshold
      min   : 0.0
      max   : 1.0
      v     : 0.5
      cmd_param :
        dash      : ''
        delim     : ':='
    - name  : nms_threshold
      desc  : Non-Maximum suppresion area threshold ratio to merge proposals.
      label : NMS Threshold
      min   : 0.0
      max   : 1.0
      v     : 0.45
      cmd_param :
        dash      : ''
        delim     : ':='
    - name      : image_src
      desc      : Image topic to be fed to the network for detection
      label     : image_src
      kind      : str
      v         : /image_raw
      cmd_param :
        dash      : ''
        delim     : ':='
    - name     : network_definition_file
      desc     : Configuration file defining the network
      label    : 'network_definition (cfg)'
      kind     : path
      v        : $(rospack find vision_darknet_detect)/darknet/cfg/yolov3.cfg
      cmd_param:
        dash     : ''
        delim    : ':='
    - name     : pretrained_model_file
      desc     : Pre-trained  model
      label    : 'pre_trained_model (weights)'
      kind     : path
      v        : $(rospack find vision_darknet_detect)/darknet/data/yolov3.weights
      cmd_param:
        dash     : ''
        delim    : ':='
    - name      : gpu_device_id
      desc      : gpu_device_id desc sample
      label     : gpu_device_id
      min       : 0
      max       : 10
      v         : 0
      cmd_param :
        dash      : ''
        delim     : ':='
    - name         : camera_id
      desc         : camera_id desc sample
      kind         : menu
      label        : Camera ID
      choices_type : str
      v            : ''
      cmd_param    :
        dash         : ''
        delim        : ':='

  - name  : darknet_yolo2
    vars  :
    - name  : score_threshold
      desc  : Detections with a confidence value larger than this value will be displayed.
      label : Score Threshold
      min   : 0.0
      max   : 1.0
      v     : 0.5
      cmd_param :
        dash      : ''
        delim     : ':='
    - name  : nms_threshold
      desc  : Non-Maximum suppresion area threshold ratio to merge proposals.
      label : NMS Threshold
      min   : 0.0
      max   : 1.0
      v     : 0.45
      cmd_param :
        dash      : ''
        delim     : ':='
    - name      : image_src
      desc      : Image topic to be fed to the network for detection
      label     : image_src
      kind      : str
      v         : /image_raw
      cmd_param :
        dash      : ''
        delim     : ':='
    - name     : network_definition_file
      desc     : Configuration file defining the network
      label    : 'network_definition (cfg)'
      kind     : path
      v        : $(rospack find vision_darknet_detect)/darknet/cfg/yolov2.cfg
      cmd_param:
        dash     : ''
        delim    : ':='
    - name     : pretrained_model_file
      desc     : Pre-trained  model
      label    : 'pre_trained_model (weights)'
      kind     : path
      v        : $(rospack find vision_darknet_detect)/darknet/data/yolov2.weights
      cmd_param:
        dash     : ''
        delim    : ':='
    - name      : gpu_device_id
      desc      : gpu_device_id desc sample
      label     : gpu_device_id
      min       : 0
      max       : 10
      v         : 0
      cmd_param :
        dash      : ''
        delim     : ':='
    - name         : camera_id
      desc         : camera_id desc sample
      kind         : menu
      label        : Camera ID
      choices_type : str
      v            : ''
      cmd_param    :
        dash         : ''
        delim        : ':='

  - name  : lidar_euclidean_cluster_detect_param
    vars  :
    - name    : remove_ground
      desc    : remove_ground desc sample
      label   : 'remove ground'
      kind    : checkbox
      v       : True
      cmd_param :
        dash        : ''
        delim       : ':='
    - name    : pose_estimation
      desc    : pose_estimation desc sample
      label   : 'pose_estimation'
      kind    : checkbox
      v       : True
      cmd_param :
        dash        : ''
        delim       : ':='
    - name    : use_diffnormals
      desc    : use_diffnormals desc sample
      label   : 'use_diffnormals'
      kind    : checkbox
      v       : False
      cmd_param :
        dash        : ''
        delim       : ':='

    - name    : publish_filtered
      desc    : publish_filtered desc sample
      label   : 'publish filtered'
      kind    : checkbox
      v       : False
      cmd_param :
        dash        : ''
        delim       : ':='
    - name    : downsample_cloud
      desc    : downsample_cloud desc sample
      label   : 'downsample_cloud'
      kind    : checkbox
      v       : False
      cmd_param :
        dash        : ''
        delim       : ':='

    - name    : points_node
      desc    : points_node desc sample
      label   : 'input_points_node'
      kind    : str
      v       : points_raw
      cmd_param :
        dash        : ''
        delim       : ':='

    - name    : leaf_size
      desc    : leaf_size desc sample
      label   : 'leaf size'
      min       : 0
      max       : 1
      v       : 0.1
      cmd_param :
        dash        : ''
        delim       : ':='
    - name    : cluster_size_min
      desc    : cluster_size_min desc sample
      label   : 'cluster size minimum'
      min       : 0
      max       : 100000
      v       : 20
      cmd_param :
        dash        : ''
        delim       : ':='
    - name    : cluster_size_max
      desc    : cluster_size_max desc sample
      label   : 'cluster size maximum'
      min       : 0
      max       : 100000
      v       : 100000
      cmd_param :
        dash        : ''
        delim       : ':='
    - name    : clustering_distance
      desc    : clustering_distance desc sample
      label   : 'clustering distance'
      min       : 0
      max       : 10
      v       : 0.75
      cmd_param :
        dash        : ''
        delim       : ':='
    - name    : clip_min_height
      desc    : Remove points below this value. Introduced value must match the input data frame coordinate system.
      label   : 'clip_min_height (~sensor height)'
      min       : -5
      max       : 5
      v       : -5
      cmd_param :
        dash        : ''
        delim       : ':='
    - name    : clip_max_height
      desc    : Remove points above this value. Introduced value must match the input data frame coordinate system.
      label   : 'clip_max_height (above sensor)'
      min       : 0
      max       : 5
      v       : 0.5
      cmd_param :
        dash        : ''
        delim       : ':='
    - name    : use_vector_map
      desc    : If checked, Localization and ADAS MAp with WAYAREA info should be published. Objects outside the road will be filtered.
      label   : 'use_vector_map'
      kind    : checkbox
      v       : false
      cmd_param :
        dash        : ''
        delim       : ':='
    - name    : vectormap_frame
      desc    : Frame of the VectorMap according to TF. default. map
      label   : 'vectormap_frame'
      kind    : str
      v       : map
      cmd_param :
        dash        : ''
        delim       : ':='
    - name    : wayarea_gridmap_topic
      desc    : Topic name of the wayarea grid_map, this is published by wayarea2grid node in Computing/Semantics. default. grid_map_wayarea
      label   : 'wayarea_gridmap_topic'
      kind    : str
      v       : grid_map_wayarea
      cmd_param :
        dash        : ''
        delim       : ':='
    - name    : wayarea_gridmap_layer
      desc    : Name of the layer inside the GridMap containing the wayarea. default. wayarea
      label   : 'wayarea_gridmap_topic'
      kind    : str
      v       : wayarea
      cmd_param :
        dash        : ''
        delim       : ':='
    - name    : wayarea_no_road_value
      desc    : Value in the cccupancy grid to define non road cells. Default 255
      label   : 'wayarea_no_road_value'
      min       : 0
      max       : 255
      v       : 255
      cmd_param :
        dash        : ''
        delim       : ':='
    - name    : remove_points_upto
      desc    : remove_points_upto desc sample
      label   : 'remove_points_upto (ignore points up to this distance)'
      min       : 0
      max       : 2.5
      v       : 0.0
      cmd_param :
        dash        : ''
        delim       : ':='
    - name    : keep_lanes
      desc    : keep_lanes desc sample
      label   : 'keep_only_lanes_points'
      kind    : checkbox
      v       : False
      cmd_param :
        dash        : ''
        delim       : ':='
    - name    : keep_lane_left_distance
      desc    : keep_lane_left_distance desc sample
      label   : 'keep_lane_left_distance'
      min       : 0
      max       : 100
      v       : 5.0
      cmd_param :
        dash        : ''
        delim       : ':='
    - name    : keep_lane_right_distance
      desc    : keep_lane_right_distance desc sample
      label   : 'keep_lane_right_distance'
      min       : 0
      max       : 100
      v       : 5.0
      cmd_param :
        dash        : ''
        delim       : ':='
    - name    : output_frame
      desc    : output_frame desc sample
      label   : 'output_frame'
      kind    : str
      v       : velodyne
      cmd_param :
        dash        : ''
        delim       : ':='
    - name    : cluster_merge_threshold
      desc    : cluster_merge_threshold desc sample
      label   : 'cluster_merge_threshold'
      min       : 0
      max       : 10
      v       : 1.5
      cmd_param :
        dash        : ''
        delim       : ':='
    - name      : sync
      kind      : hide
      v         : False
      cmd_param :
        dash        : ''
        delim       : ':='
        only_enable : True
    - name    : use_gpu
      desc    : use_gpu desc sample
      label   : 'use_gpu'
      kind    : checkbox
      v       : False
      cmd_param :
        dash        : ''
        delim       : ':='
    - name    : use_multiple_thres
      desc    : use_multiple_thres desc sample
      label   : 'use_multiple_thres'
      kind    : checkbox
      v       : False
      cmd_param :
        dash        : ''
        delim       : ':='
    - name    : clustering_ranges
      desc    : clustering_ranges desc sample
      label   : 'clustering_ranges (no space)'
      kind    : str
      v       : '[15,30,45,60]'
      cmd_param :
        dash        : ''
        delim       : ':='
    - name    : clustering_distances
      desc    : clustering_distances desc sample
      label   : 'clustering_distances (no space)'
      kind    : str
      v       : '[0.5,1.1,1.6,2.1,2.6]'
      cmd_param :
        dash        : ''
        delim       : ':='

  - name  : lidar_fake_perception_param
    vars  :
    - name    : initial_pose_topic
      desc    : initial fake object pose
      label   : 'initial pose'
      kind    : str
      v       : /move_base_simple/goal
      cmd_param :
        dash  : ''
        delim : ':='
    - name    : real_objects_topic
      desc    : input objects
      label   : 'input objects'
      kind    : str
      v       : /detected_objects
      cmd_param :
        dash  : ''
        delim : ':='
    - name    : real_points_topic
      desc    : input points
      label   : 'input points'
      kind    : str
      v       : /points_raw
      cmd_param :
        dash  : ''
        delim : ':='
    - name    : fake_twist_topic
      desc    : input twist command, controlling fake object
      label   : 'input twist'
      kind    : str
      v       : /fake_twist
      cmd_param :
        dash  : ''
        delim : ':='
    - name    : fake_objects_topic
      desc    : output objects, input and fake object are merged
      label   : 'output objects'
      kind    : str
      v       : /fake_objects
      cmd_param :
        dash  : ''
        delim : ':='
    - name    : fake_points_topic
      desc    : output points, input and fake points are merged
      label   : 'output points'
      kind    : str
      v       : /fake_points
      cmd_param :
        dash  : ''
        delim : ':='
    - name    : object_length
      desc    : object shape, length [m]
      label   : 'object length'
      min     : 0.0
      max     : 10.0
      v       : 4.8
      cmd_param :
        dash  : ''
        delim : ':='
    - name    : object_width
      desc    : object shape, width [m]
      label   : 'object width'
      min     : 0.0
      max     : 10.0
      v       : 1.8
      cmd_param :
        dash  : ''
        delim : ':='
    - name    : object_height
      desc    : object shape, height [m]
      label   : 'object height'
      min     : 0.0
      max     : 10.0
      v       : 1.8
      cmd_param :
        dash  : ''
        delim : ':='
    - name    : object_z_offset
      desc    : object z position, z offset from global frame [m]
      label   : 'object z offset'
      min     : -10.0
      max     : 10.0
      v       : 0.0
      cmd_param :
        dash  : ''
        delim : ':='
    - name    : object_velocity
      desc    : object motion, constant velocity instead of subscribed twist [m/s]
      label   : 'object velocity'
      min     : -20.0
      max     : 20.0
      v       : 3.0
      cmd_param :
        dash  : ''
        delim : ':='
    - name    : object_angular_velocity
      desc    : constant angular velocity instead of subscribed twist [rad/s]
      label   : 'object angular velocity'
      min     : -5.0
      max     : 5.0
      v       : 0.0
      cmd_param :
        dash  : ''
        delim : ':='
    - name    : object_intensity
      desc    : object meta-info, constant intensity value of fake points [-]
      label   : 'object points intensity'
      min     : 0.0
      max     : 255.0
      v       : 100.0
      cmd_param :
        dash  : ''
        delim : ':='
    - name    : object_lifetime
      desc    : object meta-info, fake object lifetime (NOTE, when this is negative value, lifetime is inifinity) [s]
      label   : 'object lifetime'
      min     : -1.0
      max     : 600
      v       : -1.0
      cmd_param :
        dash  : ''
        delim : ':='
    - name    : object_points_space
      desc    : object meta-info, fake points space [m]
      label   : 'object points space'
      min     : 0.01
      max     : 1.0
      v       : 0.2
      cmd_param :
        dash  : ''
        delim : ':='
    - name    : publish_rate
      desc    : publish rate of fake objects/points [Hz]
      label   : 'publish rate'
      min     : 0.01
      max     : 100.0
      v       : 10.0
      cmd_param :
        dash  : ''
        delim : ':='
    - name    : publish_object
      desc    : enable publishing fake objects
      label   : 'publish object'
      kind    : checkbox
      v       : True
      cmd_param :
        dash  : ''
        delim : ':='
    - name    : publish_points
      desc    : enable publishing fake points
      label   : 'publish points'
      kind    : checkbox
      v       : True
      cmd_param :
        dash  : ''
        delim : ':='
    - name    : use_fake_twist
      desc    : object motion, using subscribed twist
      label   : 'use input twist'
      kind    : checkbox
      v       : False
      cmd_param :
        dash  : ''
        delim : ':='
    - name    : object_label
      desc    : object meta-info, fake object label (e.g. tracking state)
      label   : 'output label'
      kind    : str
      v       : Stable
      cmd_param :
        dash  : ''
        delim : ':='
    - name    : object_frame
      desc    : output meta-info, fake object frame_id (NOTE, not affected to input object)
      label   : 'output frame'
      kind    : str
      v       : /velodyne
      cmd_param :
        dash  : ''
        delim : ':='

  - name  : pixel_cloud_fusion_params
    vars  :
    - name  : points_src
      desc  : Point cloud source topic
      label : points_src
      kind  : str
      v     : /points_raw
      cmd_param :
        dash      : ''
        delim     : ':='
    - name  : image_src
      desc  : Image source topic
      label : image_src
      kind  : str
      v     : /image_raw
      cmd_param :
        dash      : ''
        delim     : ':='
    - name  : camera_info_src
      desc  : CameraInfo source topic
      label : camera_info_src
      kind  : str
      v     : /camera_info
      cmd_param :
        dash      : ''
        delim     : ':='


  - name  : range_vision_fusion_params
    vars  :
    - name  : detected_objects_range
      desc  : Point cloud source topic
      label : detected_objects_range
      kind  : str
      v     : /detection/lidar_objects
      cmd_param :
        dash      : ''
        delim     : ':='
    - name  : detected_objects_vision
      desc  : Image source topic
      label : detected_objects_vision
      kind  : str
      v     : /detection/vision_objects
      cmd_param :
        dash      : ''
        delim     : ':='
    - name  : camera_info_src
      desc  : CameraInfo source topic
      label : camera_info_src
      kind  : str
      v     : /camera_info
      cmd_param :
        dash      : ''
        delim     : ':='
    - name  : sync_topics
      desc  : Defines if synchronization is performed on the detection source topics
      label : sync_topics
      kind  : checkbox
      v     : False
      cmd_param :
        dash      : ''
        delim     : ':='<|MERGE_RESOLUTION|>--- conflicted
+++ resolved
@@ -1099,10 +1099,6 @@
       cmd_param :
         dash        : ''
         delim       : ':='
-<<<<<<< HEAD
-=======
-
->>>>>>> 181cb590
   - name  : lidar_kf_contour_track_param
     vars  :
     - name : tracking_type
