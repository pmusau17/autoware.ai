--- conflicted
+++ resolved
@@ -10,19 +10,12 @@
   <arg name="queue_size" default="1" />
   <arg name="offset" default="linear" />
   <arg name="get_height" default="false" />
-<<<<<<< HEAD
-  <arg name="use_local_transform" default="false" doc="This parameter is deprecated"/>/>
-=======
   <arg name="use_local_transform" default="false" doc="This parameter is deprecated"/>
->>>>>>> 73daab9e
   <arg name="sync" default="false" />
   <arg name="output_log_data" default="false" />
   <arg name="gnss_reinit_fitness" default="500.0" />
   <arg name="base_frame" default="base_link" />
-<<<<<<< HEAD
   <arg name="use_estimated_pose" default="false" />
-=======
->>>>>>> 73daab9e
 
   <node pkg="lidar_localizer" type="ndt_matching" name="ndt_matching" output="log">
     <param name="method_type" value="$(arg method_type)" />
@@ -38,10 +31,7 @@
     <param name="output_log_data" value="$(arg output_log_data)" />
     <param name="gnss_reinit_fitness" value="$(arg gnss_reinit_fitness)" />
     <param name="base_frame" value="$(arg base_frame)" />
-<<<<<<< HEAD
     <param name="use_estimated_pose" value="$(arg use_estimated_pose)" />
-=======
->>>>>>> 73daab9e
     <remap from="/points_raw" to="/sync_drivers/points_raw" if="$(arg sync)" />
   </node>
 
