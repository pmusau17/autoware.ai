/*
 * Copyright 2018-2019 Autoware Foundation. All rights reserved.
 *
 * Licensed under the Apache License, Version 2.0 (the "License");
 * you may not use this file except in compliance with the License.
 * You may obtain a copy of the License at
 *
 *     http://www.apache.org/licenses/LICENSE-2.0
 *
 * Unless required by applicable law or agreed to in writing, software
 * distributed under the License is distributed on an "AS IS" BASIS,
 * WITHOUT WARRANTIES OR CONDITIONS OF ANY KIND, either express or implied.
 * See the License for the specific language governing permissions and
 * limitations under the License.
 */

#include <iostream>
#include <vector>
#include <chrono>

#include <ros/ros.h>
#include <geometry_msgs/PoseArray.h>
#include <geometry_msgs/PoseStamped.h>
#include <geometry_msgs/PoseWithCovarianceStamped.h>
#include <geometry_msgs/TwistStamped.h>
#include <geometry_msgs/TwistWithCovarianceStamped.h>
#include <geometry_msgs/TransformStamped.h>
#include <std_msgs/Float64.h>
#include <std_msgs/Float64MultiArray.h>
#include <tf2/utils.h>
#include <tf2/LinearMath/Quaternion.h>
#include <tf2_ros/transform_listener.h>
#include <tf2_ros/transform_broadcaster.h>

#include "amathutils_lib/kalman_filter.hpp"
#include "amathutils_lib/time_delay_kalman_filter.hpp"

class EKFLocalizer
{
public:
  EKFLocalizer();
  ~EKFLocalizer();

private:
  ros::NodeHandle nh_;                   //!< @brief ros public node handler
  ros::NodeHandle pnh_;                  //!< @brief  ros private node handler
  ros::Publisher pub_pose_;              //!< @brief ekf estimated pose publisher
  ros::Publisher pub_pose_cov_;          //!< @brief estimated ekf pose with covariance publisher
  ros::Publisher pub_twist_;             //!< @brief ekf estimated twist publisher
  ros::Publisher pub_twist_cov_;         //!< @brief ekf estimated twist with covariance publisher
  ros::Publisher pub_debug_;             //!< @brief debug info publisher
  ros::Publisher pub_measured_pose_;     //!< @brief debug measurement pose publisher
  ros::Publisher pub_yaw_bias_;          //!< @brief ekf estimated yaw bias publisher
  ros::Subscriber sub_initialpose_;      //!< @brief initial pose subscriber
  ros::Subscriber sub_pose_;             //!< @brief measurement pose subscriber
  ros::Subscriber sub_twist_;            //!< @brief measurement twist subscriber
  ros::Subscriber sub_pose_with_cov_;    //!< @brief measurement pose with covariance subscriber
  ros::Subscriber sub_twist_with_cov_;   //!< @brief measurement twist with covariance subscriber
  ros::Timer timer_control_;             //!< @brief time for ekf calculation callback
  ros::Timer timer_tf_;                  //!< @brief timer to send transform
  tf2_ros::TransformBroadcaster tf_br_;  //!< @brief tf broadcaster

  TimeDelayKalmanFilter ekf_;  //!< @brief  extended kalman filter instance.

  /* parameters */
  bool show_debug_info_;
  double ekf_rate_;                  //!< @brief  EKF predict rate
  double ekf_dt_;                    //!< @brief  = 1 / ekf_rate_
  double tf_rate_;                   //!< @brief  tf publish rate
  bool enable_yaw_bias_estimation_;  //!< @brief  for LiDAR mount error. if true, publish /estimate_yaw_bias
<<<<<<< HEAD
  std::string pose_frame_id_;        //!< @brief  Base frame for pose and tf output
  std::string child_frame_id_;       //!< @brief Child frame for pose and tf output
=======
  std::string pose_frame_id_;        //!< @brief  Parent frame for pose and tf output
  std::string child_frame_id_;       //!< @brief  Child frame for pose and tf output
>>>>>>> 73daab9e

  int dim_x_;              //!< @brief  dimension of EKF state
  int extend_state_step_;  //!< @brief  for time delay compensation
  int dim_x_ex_;           //!< @brief  dimension of extended EKF state (dim_x_ * extended_state_step)

  /* Pose */
  double pose_additional_delay_;          //!< @brief  compensated pose delay time = (pose.header.stamp - now) +
                                          //!< additional_delay [s]
  double pose_measure_uncertainty_time_;  //!< @brief  added for measurement covariance
  double pose_rate_;                      //!< @brief  pose rate [s], used for covariance calculation
  double pose_gate_dist_;   //!< @brief  pose measurement is ignored if the maharanobis distance is larger than this
                            //!< value.
  double pose_stddev_x_;    //!< @brief  standard deviation for pose position x [m]
  double pose_stddev_y_;    //!< @brief  standard deviation for pose position y [m]
  double pose_stddev_yaw_;  //!< @brief  standard deviation for pose position yaw [rad]
  bool use_pose_with_covariance_;  //!< @brief  use covariance in pose_with_covarianve message
  bool use_twist_with_covariance_; //!< @brief  use covariance in twist_with_covarianve message

  /* twist */
  double twist_additional_delay_;  //!< @brief  compensated delay time = (twist.header.stamp - now) + additional_delay
                                   //!< [s]
  double twist_rate_;              //!< @brief  rate [s], used for covariance calculation
  double twist_gate_dist_;  //!< @brief  measurement is ignored if the maharanobis distance is larger than this value.
  double twist_stddev_vx_;  //!< @brief  standard deviation for linear vx
  double twist_stddev_wz_;  //!< @brief  standard deviation for angular wx

  /* process noise variance for discrete model */
  double proc_cov_yaw_d_;       //!< @brief  discrete yaw process noise
  double proc_cov_yaw_bias_d_;  //!< @brief  discrete yaw bias process noise
  double proc_cov_vx_d_;        //!< @brief  discrete process noise in d_vx=0
  double proc_cov_wz_d_;        //!< @brief  discrete process noise in d_wz=0

  enum IDX
  {
    X = 0,
    Y = 1,
    YAW = 2,
    YAWB = 3,
    VX = 4,
    WZ = 5,
  };

  /* for model prediction */
  std::shared_ptr<geometry_msgs::TwistStamped> current_twist_ptr_;  //!< @brief current measured twist
  std::shared_ptr<geometry_msgs::PoseStamped> current_pose_ptr_;    //!< @brief current measured pose
  geometry_msgs::PoseStamped current_ekf_pose_;                     //!< @brief current estimated pose
  geometry_msgs::TwistStamped current_ekf_twist_;                   //!< @brief current estimated twist
  boost::array<double, 36ul> current_pose_covariance_;
  boost::array<double, 36ul> current_twist_covariance_;

  /**
   * @brief computes update & prediction of EKF for each ekf_dt_[s] time
   */
  void timerCallback(const ros::TimerEvent& e);

  /**
   * @brief publish tf for tf_rate [Hz]
   */
  void timerTFCallback(const ros::TimerEvent& e);

  /**
   * @brief set pose measurement
   */
  void callbackPose(const geometry_msgs::PoseStamped::ConstPtr& msg);

  /**
   * @brief set twist measurement
   */
  void callbackTwist(const geometry_msgs::TwistStamped::ConstPtr& msg);

  /**
   * @brief set poseWithCovariance measurement
   */
  void callbackPoseWithCovariance(const geometry_msgs::PoseWithCovarianceStamped::ConstPtr& msg);

  /**
   * @brief set twistWithCovariance measurement
   */
  void callbackTwistWithCovariance(const geometry_msgs::TwistWithCovarianceStamped::ConstPtr& msg);

  /**
   * @brief set initial_pose to current EKF pose
   */
  void callbackInitialPose(const geometry_msgs::PoseWithCovarianceStamped& msg);

  /**
   * @brief initialization of EKF
   */
  void initEKF();

  /**
   * @brief compute EKF prediction
   */
  void predictKinematicsModel();

  /**
   * @brief compute EKF update with pose measurement
   * @param pose measurement value
   */
  void measurementUpdatePose(const geometry_msgs::PoseStamped& pose);

  /**
   * @brief compute EKF update with pose measurement
   * @param twist measurement value
   */
  void measurementUpdateTwist(const geometry_msgs::TwistStamped& twist);

  /**
   * @brief check whether a measurement value falls within the mahalanobis distance threshold
   * @param dist_max mahalanobis distance threshold
   * @param estimated current estimated state
   * @param measured measured state
   * @param estimated_cov current estimation covariance
   * @return whether it falls within the mahalanobis distance threshold
   */
  bool mahalanobisGate(const double& dist_max, const Eigen::MatrixXd& estimated, const Eigen::MatrixXd& measured,
                       const Eigen::MatrixXd& estimated_cov);

  /**
   * @brief get transform from frame_id
   */
  bool getTransformFromTF(std::string parent_frame, std::string child_frame,
                          geometry_msgs::TransformStamped& transform);

  /**
   * @brief normalize yaw angle
   * @param yaw yaw angle
   * @return normalized yaw
   */
  double normalizeYaw(const double& yaw);

  /**
   * @brief set current EKF estimation result to current_ekf_pose_ & current_ekf_twist_
   */
  void setCurrentResult();

  /**
   * @brief publish current EKF estimation result
   */
  void publishEstimateResult();

  /**
   * @brief for debug
   */
  void showCurrentX();

  friend class EKFLocalizerTestSuite;  // for test code
};<|MERGE_RESOLUTION|>--- conflicted
+++ resolved
@@ -68,13 +68,8 @@
   double ekf_dt_;                    //!< @brief  = 1 / ekf_rate_
   double tf_rate_;                   //!< @brief  tf publish rate
   bool enable_yaw_bias_estimation_;  //!< @brief  for LiDAR mount error. if true, publish /estimate_yaw_bias
-<<<<<<< HEAD
-  std::string pose_frame_id_;        //!< @brief  Base frame for pose and tf output
-  std::string child_frame_id_;       //!< @brief Child frame for pose and tf output
-=======
   std::string pose_frame_id_;        //!< @brief  Parent frame for pose and tf output
   std::string child_frame_id_;       //!< @brief  Child frame for pose and tf output
->>>>>>> 73daab9e
 
   int dim_x_;              //!< @brief  dimension of EKF state
   int extend_state_step_;  //!< @brief  for time delay compensation
