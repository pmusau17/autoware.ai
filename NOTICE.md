## Note
This is a fork of Autoware containing modifications to support usage with the [CARMAPlatform](https://github.com/usdot-fhwa-stol/CARMAPlatform). This repository will contain changes to the Autoware source code and configuration which may not be supported by the Autoware Foundation and may not be consistent the original design intent of Autoware. All modifications in this repository are licensed under the same Apache License 2.0 as Autoware and all modifications of the source code made will be marked as such in accordance with the terms of the Apache License 2.0. For a list of modifications and their descriptions please see [NOTICE.md](NOTICE.md).

### For developers working in this repository:
For any modified file please follow these steps to ensure proper documentation of this modification in compliance with the terms of the Apache License 2.0:
1. Add a comment at the top of any modified file with a high-level description of the modification and date the modification was made.
2. Add a high-level description and date of the overall modification to the [NOTICE.md](NOTICE.md) file.

## Modifications:
- Addition of notice about fork status to the README.md and creation of this NOTICE.md file
  - 5/10/2019
  - Kyle Rush
- Added the deadreckoner node from the AutonomouStuff fork of Autoware
  - 5/13/2019
  - Michael McConnell
- Modified points_map_loader package to publish the tf from map to ECEF frame using tf2 library
  - 6/7/2019
  - Shuwei Qiang
<<<<<<< HEAD
- Modified points_map_loader package to have option for loading map cells from arealist.txt file directly instead of using redundant file paths as well as improved launch file
  - 6/25/2019
  - Michael McConnell
=======
- Modified waypoint_loader node to allow reloading a new route csv file using the file path provided by the rostopic
  - 6/24/2019
  - Shuwei Qiang
>>>>>>> 6c39c131
<|MERGE_RESOLUTION|>--- conflicted
+++ resolved
@@ -16,12 +16,9 @@
 - Modified points_map_loader package to publish the tf from map to ECEF frame using tf2 library
   - 6/7/2019
   - Shuwei Qiang
-<<<<<<< HEAD
-- Modified points_map_loader package to have option for loading map cells from arealist.txt file directly instead of using redundant file paths as well as improved launch file
-  - 6/25/2019
-  - Michael McConnell
-=======
 - Modified waypoint_loader node to allow reloading a new route csv file using the file path provided by the rostopic
   - 6/24/2019
   - Shuwei Qiang
->>>>>>> 6c39c131
+- Modified points_map_loader package to have option for loading map cells from arealist.txt file directly instead of using redundant file paths as well as improved launch file
+  - 6/25/2019
+  - Michael McConnell