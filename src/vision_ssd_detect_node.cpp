/*
 *  Copyright (c) 2015, Nagoya University
 *  All rights reserved.
 *
 *  Redistribution and use in source and binary forms, with or without
 *  modification, are permitted provided that the following conditions are met:
 *
 *  * Redistributions of source code must retain the above copyright notice, this
 *    list of conditions and the following disclaimer.
 *
 *  * Redistributions in binary form must reproduce the above copyright notice,
 *    this list of conditions and the following disclaimer in the documentation
 *    and/or other materials provided with the distribution.
 *
 *  * Neither the name of Autoware nor the names of its
 *    contributors may be used to endorse or promote products derived from
 *    this software without specific prior written permission.
 *
 *  THIS SOFTWARE IS PROVIDED BY THE COPYRIGHT HOLDERS AND CONTRIBUTORS "AS IS"
 *  AND ANY EXPRESS OR IMPLIED WARRANTIES, INCLUDING, BUT NOT LIMITED TO, THE
 *  IMPLIED WARRANTIES OF MERCHANTABILITY AND FITNESS FOR A PARTICULAR PURPOSE ARE
 *  DISCLAIMED. IN NO EVENT SHALL THE COPYRIGHT HOLDER OR CONTRIBUTORS BE LIABLE
 *  FOR ANY DIRECT, INDIRECT, INCIDENTAL, SPECIAL, EXEMPLARY, OR CONSEQUENTIAL
 *  DAMAGES (INCLUDING, BUT NOT LIMITED TO, PROCUREMENT OF SUBSTITUTE GOODS OR
 *  SERVICES; LOSS OF USE, DATA, OR PROFITS; OR BUSINESS INTERRUPTION) HOWEVER
 *  CAUSED AND ON ANY THEORY OF LIABILITY, WHETHER IN CONTRACT, STRICT LIABILITY,
 *  OR TORT (INCLUDING NEGLIGENCE OR OTHERWISE) ARISING IN ANY WAY OUT OF THE USE
 *  OF THIS SOFTWARE, EVEN IF ADVISED OF THE POSSIBILITY OF SUCH DAMAGE.
*/
#include <string>
#include <ros/ros.h>
#include <cv_bridge/cv_bridge.h>
#include <sensor_msgs/Image.h>
#include <sensor_msgs/image_encodings.h>
#include "autoware_config_msgs/ConfigSSD.h"
#include "autoware_msgs/DetectedObject.h"
#include "autoware_msgs/DetectedObjectArray.h"

#include <rect_class_score.h>

#include <opencv2/opencv.hpp>
#include <opencv2/highgui/highgui.hpp>

#if (CV_MAJOR_VERSION <= 2)

#include <opencv2/contrib/contrib.hpp>

#else
#include "gencolors.cpp"
#endif

#include "vision_ssd_detect.h"

class ROSSSDApp
{
  ros::Subscriber subscriber_image_raw_;
  ros::Subscriber subscriber_ssd_config_;
  ros::Publisher publisher_detected_objects_;
  ros::NodeHandle node_handle_;

  cv::Scalar pixel_mean_;
  std::vector<cv::Scalar> colors_;

  //Caffe based Object Detection ConvNet
  SSDDetector* ssd_detector_;

  //The minimum score required to filter the detected objects by the ConvNet
  float score_threshold_;

  //If GPU is enabled, stores the GPU Device to use
  unsigned int gpu_device_id_;

  //Sets whether or not use GPU acceleration
  bool use_gpu_;

  //vector of indices of the classes to search for
  std::vector<unsigned int> detect_classes_;

  void convert_rect_to_detected_object(std::vector< RectClassScore<float> >& in_objects,
                                       autoware_msgs::DetectedObjectArray &out_message,
                                       cv::Mat& in_image)
  {
    for (unsigned int i = 0; i < in_objects.size(); ++i)
    {
<<<<<<< HEAD
        for (unsigned int i = 0; i < in_objects.size(); ++i)
        {
            if (in_objects[i].score >= score_threshold_)
            {
                autoware_msgs::DetectedObject obj;
                obj.header = out_message.header;
                obj.label = in_objects[i].GetClassString();
                obj.score = in_objects[i].score;

                obj.color.r = colors_[in_objects[i].class_type].val[0];
                obj.color.g = colors_[in_objects[i].class_type].val[1];
                obj.color.b = colors_[in_objects[i].class_type].val[2];
                obj.color.a = 1.0f;

                obj.valid = true;

                obj.image_frame = out_message.header.frame_id;
                obj.x = in_objects[i].x;
                obj.y = in_objects[i].y;
                obj.width = in_objects[i].w;
                obj.height = in_objects[i].h;

                //obj.roi_image = in_image(cv::Rect(obj.x, obj.y, obj.width, obj.height));

                out_message.objects.push_back(obj);
            }
        }
=======
      if (in_objects[i].score >= score_threshold_)
      {
        autoware_msgs::DetectedObject obj;
        obj.header = out_message.header;
        obj.label = in_objects[i].GetClassString();
        obj.score = in_objects[i].score;

        obj.color.r = colors_[in_objects[i].class_type].val[0];
        obj.color.g = colors_[in_objects[i].class_type].val[1];
        obj.color.b = colors_[in_objects[i].class_type].val[2];
        obj.color.a = 1.0f;

        obj.image_frame = out_message.header.frame_id;
        obj.x = in_objects[i].x;
        obj.y = in_objects[i].y;
        obj.width = in_objects[i].w;
        obj.height = in_objects[i].h;
        obj.valid = true;

        //obj.roi_image = in_image(cv::Rect(obj.x, obj.y, obj.width, obj.height));

        out_message.objects.push_back(obj);
      }
>>>>>>> 41dffd4c
    }
  }

  void image_callback(const sensor_msgs::Image &image_source)
  {
    //Receive Image, convert it to OpenCV Mat
    cv_bridge::CvImagePtr cv_image = cv_bridge::toCvCopy(image_source,
                                                         "bgr8");//toCvCopy(image_source, sensor_msgs::image_encodings::BGR8);
    cv::Mat image = cv_image->image;

    //Detect Object in image
    std::vector<RectClassScore < float> > detections;
    //cv::TickMeter timer; timer.start();
    //std::cout << "score:" << score_threshold_ << " slices:" << image_slices_ << " slices overlap:" << slices_overlap_ << "nms" << group_threshold_ << std::endl;
    detections = ssd_detector_->Detect(image);
    //timer.stop();
    //std::cout << "Detection took: " << timer.getTimeMilli() << std::endl;

    //Prepare Output message
    //Convert Objects to Message type
    //timer.reset(); timer.start();
    autoware_msgs::DetectedObjectArray output_detected_message;
    output_detected_message.header = image_source.header;
    convert_rect_to_detected_object(detections, output_detected_message, image);

    publisher_detected_objects_.publish(output_detected_message);
  }


  void config_cb(const autoware_config_msgs::ConfigSSD::ConstPtr& param)
  {
    score_threshold_ 	= param->score_threshold;
  }

public:
  void Run()
  {
    //ROS STUFF
    ros::NodeHandle private_node_handle("~");//to receive args

    //RECEIVE IMAGE TOPIC NAME
    std::string image_raw_topic_str;
    if (private_node_handle.getParam("image_raw_node", image_raw_topic_str))
    {
      ROS_INFO("Setting image node to %s", image_raw_topic_str.c_str());
    } else
    {
      ROS_INFO("No image node received, defaulting to /image_raw, you can use _image_raw_node:=YOUR_TOPIC");
      image_raw_topic_str = "/image_raw";
    }

    //RECEIVE CONVNET FILENAMES
    std::string network_definition_file;
    std::string pretrained_model_file;
    if (private_node_handle.getParam("network_definition_file", network_definition_file))
    {
      ROS_INFO("Network Definition File: %s", network_definition_file.c_str());
    } else
    {
      ROS_INFO("No Network Definition File was received. Finishing execution.");
      return;
    }
    if (private_node_handle.getParam("pretrained_model_file", pretrained_model_file))
    {
      ROS_INFO("Pretrained Model File: %s", pretrained_model_file.c_str());
    } else
    {
      ROS_INFO("No Pretrained Model File was received. Finishing execution.");
      return;
    }

    if (private_node_handle.getParam("score_threshold", score_threshold_))
    {
      ROS_INFO("Score Threshold: %f", score_threshold_);
    }

    if (private_node_handle.getParam("use_gpu", use_gpu_))
    {
      ROS_INFO("GPU Mode: %d", use_gpu_);
    }
    int gpu_id;
    if (private_node_handle.getParam("gpu_device_id", gpu_id))
    {
      ROS_INFO("GPU Device ID: %d", gpu_id);
      gpu_device_id_ = (unsigned int) gpu_id;
    }

    //SSD STUFF
    ssd_detector_ = new SSDDetector(network_definition_file, pretrained_model_file, pixel_mean_, use_gpu_, gpu_device_id_);

    if (NULL == ssd_detector_)
    {
      ROS_INFO("Error while creating SSD Object");
      return;
    }
    ROS_INFO("SSD Detector initialized.");

#if (CV_MAJOR_VERSION <= 2)
    cv::generateColors(colors_, 20);
#else
    generateColors(colors_, 20);
#endif

    publisher_detected_objects_ = node_handle_.advertise<autoware_msgs::DetectedObjectArray>(
      "/detection/image_detector/objects", 1);

    ROS_INFO("Subscribing to... %s", image_raw_topic_str.c_str());
    subscriber_image_raw_ = node_handle_.subscribe(image_raw_topic_str, 1, &ROSSSDApp::image_callback, this);

    std::string config_topic("/config");
    config_topic += "/ssd";
    subscriber_ssd_config_ = node_handle_.subscribe(config_topic, 1, &ROSSSDApp::config_cb, this);

    ros::spin();
    ROS_INFO("END SSD");

  }

  ~ROSSSDApp()
  {
    if (NULL != ssd_detector_)
      delete ssd_detector_;
  }

  ROSSSDApp()
  {
    ssd_detector_ 	= NULL;
    score_threshold_= 0.5;
    use_gpu_ 		= false;
    gpu_device_id_ 	= 0;
    pixel_mean_		= cv::Scalar(102.9801, 115.9465, 122.7717);
  }
};

int main(int argc, char **argv)
{
  ros::init(argc, argv, "ssd_unc");

  ROSSSDApp app;

	app.Run();

  return 0;
}<|MERGE_RESOLUTION|>--- conflicted
+++ resolved
@@ -82,35 +82,6 @@
   {
     for (unsigned int i = 0; i < in_objects.size(); ++i)
     {
-<<<<<<< HEAD
-        for (unsigned int i = 0; i < in_objects.size(); ++i)
-        {
-            if (in_objects[i].score >= score_threshold_)
-            {
-                autoware_msgs::DetectedObject obj;
-                obj.header = out_message.header;
-                obj.label = in_objects[i].GetClassString();
-                obj.score = in_objects[i].score;
-
-                obj.color.r = colors_[in_objects[i].class_type].val[0];
-                obj.color.g = colors_[in_objects[i].class_type].val[1];
-                obj.color.b = colors_[in_objects[i].class_type].val[2];
-                obj.color.a = 1.0f;
-
-                obj.valid = true;
-
-                obj.image_frame = out_message.header.frame_id;
-                obj.x = in_objects[i].x;
-                obj.y = in_objects[i].y;
-                obj.width = in_objects[i].w;
-                obj.height = in_objects[i].h;
-
-                //obj.roi_image = in_image(cv::Rect(obj.x, obj.y, obj.width, obj.height));
-
-                out_message.objects.push_back(obj);
-            }
-        }
-=======
       if (in_objects[i].score >= score_threshold_)
       {
         autoware_msgs::DetectedObject obj;
@@ -134,7 +105,6 @@
 
         out_message.objects.push_back(obj);
       }
->>>>>>> 41dffd4c
     }
   }
 
