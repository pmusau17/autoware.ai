--- conflicted
+++ resolved
@@ -177,15 +177,6 @@
             if (in_objects[i].h < 0)
                 obj.height = 0;
 
-<<<<<<< HEAD
-            obj.color.r = colors_[in_objects[i].class_type].val[0];
-            obj.color.g = colors_[in_objects[i].class_type].val[1];
-            obj.color.b = colors_[in_objects[i].class_type].val[2];
-            obj.color.a = 1.0f;
-            obj.valid = true;
-
-=======
->>>>>>> 45cac109
             obj.score = in_objects[i].score;
             if (use_coco_names_)
             {
