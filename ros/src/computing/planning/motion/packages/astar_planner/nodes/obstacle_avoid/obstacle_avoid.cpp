/*
 *  Copyright (c) 2015, Nagoya University
 *  All rights reserved.
 *
 *  Redistribution and use in source and binary forms, with or without
 *  modification, are permitted provided that the following conditions are met:
 *
 *  * Redistributions of source code must retain the above copyright notice, this
 *    list of conditions and the following disclaimer.
 *
 *  * Redistributions in binary form must reproduce the above copyright notice,
 *    this list of conditions and the following disclaimer in the documentation
 *    and/or other materials provided with the distribution.
 *
 *  * Neither the name of Autoware nor the names of its
 *    contributors may be used to endorse or promote products derived from
 *    this software without specific prior written permission.
 *
 *  THIS SOFTWARE IS PROVIDED BY THE COPYRIGHT HOLDERS AND CONTRIBUTORS "AS IS"
 *  AND ANY EXPRESS OR IMPLIED WARRANTIES, INCLUDING, BUT NOT LIMITED TO, THE
 *  IMPLIED WARRANTIES OF MERCHANTABILITY AND FITNESS FOR A PARTICULAR PURPOSE ARE
 *  DISCLAIMED. IN NO EVENT SHALL THE COPYRIGHT HOLDER OR CONTRIBUTORS BE LIABLE
 *  FOR ANY DIRECT, INDIRECT, INCIDENTAL, SPECIAL, EXEMPLARY, OR CONSEQUENTIAL
 *  DAMAGES (INCLUDING, BUT NOT LIMITED TO, PROCUREMENT OF SUBSTITUTE GOODS OR
 *  SERVICES; LOSS OF USE, DATA, OR PROFITS; OR BUSINESS INTERRUPTION) HOWEVER
 *  CAUSED AND ON ANY THEORY OF LIABILITY, WHETHER IN CONTRACT, STRICT LIABILITY,
 *  OR TORT (INCLUDING NEGLIGENCE OR OTHERWISE) ARISING IN ANY WAY OUT OF THE USE
 *  OF THIS SOFTWARE, EVEN IF ADVISED OF THE POSSIBILITY OF SUCH DAMAGE.
*/

<<<<<<< HEAD
#include <ros/ros.h>
#include <autoware_msgs/lane.h>
#include <iostream>
=======
#include "astar_search.h"
#include "search_info_ros.h"
>>>>>>> fe305586

#include "waypoint_follower_msgs/LaneArray.h"

<<<<<<< HEAD
void callback(const autoware_msgs::lane &msg)
=======
namespace
>>>>>>> fe305586
{
waypoint_follower_msgs::lane createPublishWaypoints(const waypoint_follower_msgs::lane& ref_lane, int closest_waypoint,
                                                    int size)
{
  waypoint_follower_msgs::lane follow_lane;

  follow_lane.header = ref_lane.header;
  follow_lane.increment = ref_lane.increment;

  // Push "size" waypoints from closest
  for (int i = 0; i < size; i++)
  {
    if (closest_waypoint + i >= static_cast<int>(ref_lane.waypoints.size()))
      break;

    follow_lane.waypoints.push_back(ref_lane.waypoints[closest_waypoint + i]);
  }

  return follow_lane;
}

void createAvoidWaypoints(const nav_msgs::Path& astar_path, const astar_planner::SearchInfo& search_info, int size,
                          waypoint_follower_msgs::lane* avoid_lane, int* end_of_avoid_index)
{
  int closest_waypoint_index = search_info.getClosestWaypointIndex();

  avoid_lane->waypoints.clear();

  // Get global lane
  const waypoint_follower_msgs::lane& current_lane = search_info.getCurrentWaypoints();
  avoid_lane->header = current_lane.header;
  avoid_lane->increment = current_lane.increment;

  // Set waypoints from closest to beginning of avoiding
  for (int i = closest_waypoint_index; i < search_info.getStartWaypointIndex(); i++)
  {
    avoid_lane->waypoints.push_back(current_lane.waypoints.at(i));
  }

  double avoid_velocity = avoid_lane->waypoints.back().twist.twist.linear.x;

  if (avoid_velocity > search_info.getAvoidVelocityLimitMPS())
    avoid_velocity = search_info.getAvoidVelocityLimitMPS();

  // Set waypoints for avoiding
  for (const auto& pose : astar_path.poses)
  {
    waypoint_follower_msgs::waypoint wp;
    wp.pose = pose;
    wp.twist.twist.linear.x = avoid_velocity;

    avoid_lane->waypoints.push_back(wp);
  }

  // To know here is the end of avoiding
  *end_of_avoid_index = avoid_lane->waypoints.size();

  // Set waypoints from the end of avoiding
  for (int i = search_info.getGoalWaypointIndex() + 1; i < search_info.getGoalWaypointIndex() + size; i++)
  {
    if (i >= static_cast<int>(current_lane.waypoints.size()))
      break;

    avoid_lane->waypoints.push_back(current_lane.waypoints.at(i));
  }
}

}  // namespace

int main(int argc, char** argv)
{
  ros::init(argc, argv, "obstacle_avoid");
  ros::NodeHandle n;

  astar_planner::AstarSearch astar;
  astar_planner::SearchInfo search_info;

  // ROS subscribers
  ros::Subscriber map_sub = n.subscribe("grid_map_visualization/distance_transform", 1,
                                        &astar_planner::SearchInfo::mapCallback, &search_info);
  ros::Subscriber start_sub =
      n.subscribe("current_pose", 1, &astar_planner::SearchInfo::currentPoseCallback, &search_info);
  ros::Subscriber waypoints_sub =
      n.subscribe("base_waypoints", 1, &astar_planner::SearchInfo::waypointsCallback, &search_info);
  ros::Subscriber obstacle_waypoint_sub =
      n.subscribe("obstacle_waypoint", 1, &astar_planner::SearchInfo::obstacleWaypointCallback, &search_info);
  ros::Subscriber closest_waypoint_sub =
      n.subscribe("closest_waypoint", 1, &astar_planner::SearchInfo::closestWaypointCallback, &search_info);
  // TODO: optional
  // ros::Subscriber goal_sub = n.subscribe("/move_base_simple/goal", 1, &astar_planner::SearchInfo::goalCallback,
  // &search_info);
  ros::Subscriber current_velocity_sub =
      n.subscribe("current_velocity", 1, &astar_planner::SearchInfo::currentVelocityCallback, &search_info);
  ros::Subscriber state_sub = n.subscribe("state", 1, &astar_planner::SearchInfo::stateCallback, &search_info);

  // ROS publishers
  ros::Publisher path_pub = n.advertise<nav_msgs::Path>("astar_path", 1, true);
  ros::Publisher waypoints_pub = n.advertise<waypoint_follower_msgs::lane>("safety_waypoints", 1, true);

  ros::Rate loop_rate(10);

  // variables for avoidance
  waypoint_follower_msgs::lane avoid_lane;
  int end_of_avoid_index = -1;
  bool avoidance = false;
  while (ros::ok())
  {
    ros::spinOnce();

    int closest_waypoint;

    // We switch 2 waypoints, original path and avoiding path
    if (avoidance)
      closest_waypoint = getClosestWaypoint(avoid_lane, search_info.getCurrentPose().pose);
    else
      closest_waypoint = search_info.getClosestWaypointIndex();

    // there are no waypoints we can follow
    if (closest_waypoint < 0 || !search_info.getPathSet())
    {
      loop_rate.sleep();
      continue;
    }

    // Follow the original waypoints
    if (!avoidance)
    {
      waypoint_follower_msgs::lane publish_lane;
      publish_lane = createPublishWaypoints(search_info.getSubscribedWaypoints(), closest_waypoint, 100);
      waypoints_pub.publish(publish_lane);
    }
    // Follow the avoiding waypoints
    else
    {
      // create waypoints from closest on avoid_lane
      waypoint_follower_msgs::lane publish_lane;
      publish_lane = createPublishWaypoints(avoid_lane, closest_waypoint, 100);
      waypoints_pub.publish(publish_lane);

      // End of avoidance
      if (closest_waypoint > end_of_avoid_index)
      {
        avoidance = false;

        // Return to the original waypoints
        search_info.setCurrentWaypoints(search_info.getSubscribedWaypoints());

        loop_rate.sleep();
        continue;
      }
    }

    // Initialize vector for A* search, this runs only once
    if (search_info.getMapSet() && !astar.getNodeInitialized())
      astar.initializeNode(search_info.getMap());

    // Waiting for the call for avoidance ...
    if (!search_info.getMapSet() || !search_info.getStartSet() || !search_info.getGoalSet())
    {
      search_info.reset();
      loop_rate.sleep();
      continue;
    }

    // Run astar search
    ros::WallTime timer_begin = ros::WallTime::now();

    bool result = astar.makePlan(search_info.getStartPose().pose, search_info.getGoalPose().pose, search_info.getMap(),
                                 search_info.getUpperBoundDistance());

    ros::WallTime timer_end = ros::WallTime::now();
    double time_ms = (timer_end - timer_begin).toSec() * 1000;
    ROS_INFO("planning time: %lf [ms]", time_ms);

    // debug mode
    if (!search_info.getChangePath())
    {
      static double msec_sum = 0;
      static int plan_count = 0;
      plan_count++;
      msec_sum += time_ms;
      std::cout << "average time so far: " << msec_sum / plan_count << std::endl;
    }

    if (result)
    {
      std::cout << "Found goal!" << std::endl;
      path_pub.publish(astar.getPath());

<<<<<<< HEAD
    ros::NodeHandle nh;
    ros::Subscriber twist_sub = nh.subscribe("temporal_waypoints", 1, callback);
    _pub = nh.advertise<autoware_msgs::lane>("final_waypoints", 1000,true);
=======
      createAvoidWaypoints(astar.getPath(), search_info, 100, &avoid_lane, &end_of_avoid_index);
>>>>>>> fe305586

      if (search_info.getChangePath())
        avoidance = true;
    }
    else
    {
      std::cout << "can't find goal..." << std::endl;
    }

    // Reset flags
    search_info.reset();
    astar.reset();

    loop_rate.sleep();
  }

  return 0;
}<|MERGE_RESOLUTION|>--- conflicted
+++ resolved
@@ -28,27 +28,17 @@
  *  OF THIS SOFTWARE, EVEN IF ADVISED OF THE POSSIBILITY OF SUCH DAMAGE.
 */
 
-<<<<<<< HEAD
-#include <ros/ros.h>
-#include <autoware_msgs/lane.h>
-#include <iostream>
-=======
 #include "astar_search.h"
 #include "search_info_ros.h"
->>>>>>> fe305586
-
-#include "waypoint_follower_msgs/LaneArray.h"
-
-<<<<<<< HEAD
-void callback(const autoware_msgs::lane &msg)
-=======
+
+#include <autoware_msgs/LaneArray.h>
+
 namespace
->>>>>>> fe305586
-{
-waypoint_follower_msgs::lane createPublishWaypoints(const waypoint_follower_msgs::lane& ref_lane, int closest_waypoint,
+{
+autoware_msgs::lane createPublishWaypoints(const autoware_msgs::lane& ref_lane, int closest_waypoint,
                                                     int size)
 {
-  waypoint_follower_msgs::lane follow_lane;
+  autoware_msgs::lane follow_lane;
 
   follow_lane.header = ref_lane.header;
   follow_lane.increment = ref_lane.increment;
@@ -66,14 +56,14 @@
 }
 
 void createAvoidWaypoints(const nav_msgs::Path& astar_path, const astar_planner::SearchInfo& search_info, int size,
-                          waypoint_follower_msgs::lane* avoid_lane, int* end_of_avoid_index)
+                          autoware_msgs::lane* avoid_lane, int* end_of_avoid_index)
 {
   int closest_waypoint_index = search_info.getClosestWaypointIndex();
 
   avoid_lane->waypoints.clear();
 
   // Get global lane
-  const waypoint_follower_msgs::lane& current_lane = search_info.getCurrentWaypoints();
+  const autoware_msgs::lane& current_lane = search_info.getCurrentWaypoints();
   avoid_lane->header = current_lane.header;
   avoid_lane->increment = current_lane.increment;
 
@@ -91,7 +81,7 @@
   // Set waypoints for avoiding
   for (const auto& pose : astar_path.poses)
   {
-    waypoint_follower_msgs::waypoint wp;
+    autoware_msgs::waypoint wp;
     wp.pose = pose;
     wp.twist.twist.linear.x = avoid_velocity;
 
@@ -141,12 +131,12 @@
 
   // ROS publishers
   ros::Publisher path_pub = n.advertise<nav_msgs::Path>("astar_path", 1, true);
-  ros::Publisher waypoints_pub = n.advertise<waypoint_follower_msgs::lane>("safety_waypoints", 1, true);
+  ros::Publisher waypoints_pub = n.advertise<autoware_msgs::lane>("safety_waypoints", 1, true);
 
   ros::Rate loop_rate(10);
 
   // variables for avoidance
-  waypoint_follower_msgs::lane avoid_lane;
+  autoware_msgs::lane avoid_lane;
   int end_of_avoid_index = -1;
   bool avoidance = false;
   while (ros::ok())
@@ -171,7 +161,7 @@
     // Follow the original waypoints
     if (!avoidance)
     {
-      waypoint_follower_msgs::lane publish_lane;
+      autoware_msgs::lane publish_lane;
       publish_lane = createPublishWaypoints(search_info.getSubscribedWaypoints(), closest_waypoint, 100);
       waypoints_pub.publish(publish_lane);
     }
@@ -179,7 +169,7 @@
     else
     {
       // create waypoints from closest on avoid_lane
-      waypoint_follower_msgs::lane publish_lane;
+      autoware_msgs::lane publish_lane;
       publish_lane = createPublishWaypoints(avoid_lane, closest_waypoint, 100);
       waypoints_pub.publish(publish_lane);
 
@@ -233,13 +223,7 @@
       std::cout << "Found goal!" << std::endl;
       path_pub.publish(astar.getPath());
 
-<<<<<<< HEAD
-    ros::NodeHandle nh;
-    ros::Subscriber twist_sub = nh.subscribe("temporal_waypoints", 1, callback);
-    _pub = nh.advertise<autoware_msgs::lane>("final_waypoints", 1000,true);
-=======
       createAvoidWaypoints(astar.getPath(), search_info, 100, &avoid_lane, &end_of_avoid_index);
->>>>>>> fe305586
 
       if (search_info.getChangePath())
         avoidance = true;
