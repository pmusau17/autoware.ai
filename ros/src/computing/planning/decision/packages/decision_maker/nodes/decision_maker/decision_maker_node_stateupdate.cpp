#include <ros/ros.h>

#include <state.hpp>
#include <state_context.hpp>

#include <autoware_msgs/lamp_cmd.h>
#include <decision_maker_node.hpp>

namespace decision_maker
{
void DecisionMakerNode::setupStateCallback(void)
{
  // steering state. these state's update function change lamp
  ctx->setCallbackUpdateFunc(state_machine::DRIVE_STR_STRAIGHT_STATE,
                             std::bind(&DecisionMakerNode::updateStateSTR, this, 0));
  ctx->setCallbackUpdateFunc(state_machine::DRIVE_STR_LEFT_STATE,
                             std::bind(&DecisionMakerNode::updateStateSTR, this, 1));
  ctx->setCallbackUpdateFunc(state_machine::DRIVE_STR_RIGHT_STATE,
                             std::bind(&DecisionMakerNode::updateStateSTR, this, 2));

  // stopline stop state
  ctx->setCallbackUpdateFunc(state_machine::DRIVE_ACC_STOPLINE_STATE,
                             std::bind(&DecisionMakerNode::updateStateStop, this, 1));
  ctx->setCallbackInFunc(state_machine::DRIVE_ACC_STOPLINE_STATE,
                         std::bind(&DecisionMakerNode::callbackInStateStop, this, 1));
  ctx->setCallbackOutFunc(state_machine::DRIVE_ACC_STOPLINE_STATE,
                          std::bind(&DecisionMakerNode::callbackOutStateStop, this, 1));

  // stopping state
  ctx->setCallbackUpdateFunc(state_machine::DRIVE_ACC_STOP_STATE,
                             std::bind(&DecisionMakerNode::updateStateStop, this, 0));
  ctx->setCallbackInFunc(state_machine::DRIVE_ACC_STOP_STATE,
                         std::bind(&DecisionMakerNode::callbackInStateStop, this, 0));

  ctx->setCallbackInFunc(state_machine::DRIVE_BEHAVIOR_STOPLINE_PLAN_STATE,
                         std::bind(&DecisionMakerNode::StoplinePlanIn, this, 1));
  ctx->setCallbackOutFunc(state_machine::DRIVE_BEHAVIOR_STOPLINE_PLAN_STATE,
<<<<<<< HEAD
                         std::bind(&DecisionMakerNode::StoplinePlanOut, this, 1));
=======
                          std::bind(&DecisionMakerNode::StoplinePlanOut, this, 1));

>>>>>>> 5ee049aa
  // speed keep(original speed) state
  ctx->setCallbackInFunc(state_machine::DRIVE_ACC_KEEP_STATE,
                         std::bind(&DecisionMakerNode::callbackInStateKeep, this, 1));

  // crawl
  ctx->setCallbackInFunc(state_machine::DRIVE_ACC_CRAWL_STATE,
                         std::bind(&DecisionMakerNode::callbackInStateAcc, this, 0));

  // acceleration
  ctx->setCallbackInFunc(state_machine::DRIVE_ACC_ACCELERATION_STATE,
                         std::bind(&DecisionMakerNode::callbackInStateAcc, this, 1));

  // deceleration
  ctx->setCallbackInFunc(state_machine::DRIVE_ACC_DECELERATION_STATE,
                         std::bind(&DecisionMakerNode::callbackInStateAcc, this, -1));

  // LaneChange
  ctx->setCallbackOutFunc(state_machine::DRIVE_BEHAVIOR_LANECHANGE_LEFT_STATE,
                          std::bind(&DecisionMakerNode::callbackOutStateLaneChange, this, 1));
  ctx->setCallbackOutFunc(state_machine::DRIVE_BEHAVIOR_LANECHANGE_RIGHT_STATE,
                          std::bind(&DecisionMakerNode::callbackOutStateLaneChange, this, 1));

  // obstacle avoidance
  ctx->setCallbackUpdateFunc(state_machine::DRIVE_BEHAVIOR_OBSTACLE_AVOIDANCE_STATE,
                             std::bind(&DecisionMakerNode::updateStateObstacleAvoid, this, -1));
  ctx->setCallbackInFunc(state_machine::DRIVE_BEHAVIOR_OBSTACLE_AVOIDANCE_STATE,
                         std::bind(&DecisionMakerNode::callbackInStateObstacleAvoid, this, -1));
  ctx->setCallbackOutFunc(state_machine::DRIVE_BEHAVIOR_OBSTACLE_AVOIDANCE_STATE,
                          std::bind(&DecisionMakerNode::callbackOutStateObstacleAvoid, this, 1));

  // trraficlight
<<<<<<< HEAD
  ctx->setCallbackInFunc(state_machine::DRIVE_BEHAVIOR_TRAFFICLIGHT_RED_STATE,
                         [&]() { 
			 ctx->disableCurrentState(state_machine::DRIVE_BEHAVIOR_TRAFFICLIGHT_GREEN_STATE);
			 publishLightColor((int)state_machine::E_RED); });
  ctx->setCallbackInFunc(state_machine::DRIVE_BEHAVIOR_TRAFFICLIGHT_GREEN_STATE,
		  	 [&]() { 
		  	 ctx->disableCurrentState(state_machine::DRIVE_BEHAVIOR_TRAFFICLIGHT_RED_STATE);
		  	 publishLightColor((int)state_machine::E_GREEN); });
=======
  ctx->setCallbackInFunc(state_machine::DRIVE_BEHAVIOR_TRAFFICLIGHT_RED_STATE, [&]() {
    ctx->disableCurrentState(state_machine::DRIVE_BEHAVIOR_TRAFFICLIGHT_GREEN_STATE);
    publishLightColor((int)state_machine::E_RED);
  });
  ctx->setCallbackInFunc(state_machine::DRIVE_BEHAVIOR_TRAFFICLIGHT_GREEN_STATE, [&]() {
    ctx->disableCurrentState(state_machine::DRIVE_BEHAVIOR_TRAFFICLIGHT_RED_STATE);
    publishLightColor((int)state_machine::E_GREEN);
  });
>>>>>>> 5ee049aa

#if 0
  ctx->setCallbackUpdateFunc(state_machine::DRIVE_BEHAVIOR_TRAFFICLIGHT_RED_STATE,
                             std::bind(&DecisionMakerNode::publishLightColor, this, (int)state_machine::E_RED));
  ctx->setCallbackUpdateFunc(state_machine::DRIVE_BEHAVIOR_TRAFFICLIGHT_GREEN_STATE,
                             std::bind(&DecisionMakerNode::publishLightColor, this, (int)state_machine::E_GREEN));
  ctx->setCallbackInFunc(state_machine::DRIVE_BEHAVIOR_TRAFFICLIGHT_GREEN_STATE,
                         [&]() { ctx->disableCurrentState(state_machine::DRIVE_BEHAVIOR_TRAFFICLIGHT_RED_STATE); });
  ctx->setCallbackUpdateFunc(state_machine::DRIVE_BEHAVIOR_TRAFFICLIGHT_GREEN_STATE,
                             std::bind(&DecisionMakerNode::publishLightColor, this, (int)state_machine::E_GREEN));
#endif
<<<<<<< HEAD

}

void DecisionMakerNode::callbackOutStateLaneChange(int status)
{
  if (ctx->isCurrentState(state_machine::DRIVE_BEHAVIOR_ACCEPT_LANECHANGE_STATE))
  {
    ctx->disableCurrentState(state_machine::DRIVE_BEHAVIOR_ACCEPT_LANECHANGE_STATE);
  }
=======
>>>>>>> 5ee049aa
}

void DecisionMakerNode::publishLightColor(int status)
{
  autoware_msgs::traffic_light msg;
  msg.traffic_light = status;
  Pubs["light_color"].publish(msg);
<<<<<<< HEAD
=======
}

void DecisionMakerNode::publishStoplineWaypointIdx(int wp_idx)
{
  std_msgs::Int32 msg;
  msg.data = wp_idx;
  Pubs["state/stopline_wpidx"].publish(msg);
>>>>>>> 5ee049aa
}

#define SHIFTED_LANE_FLAG -99999
void DecisionMakerNode::createShiftLane(void)
{
  bool isRightShift = param_shift_width_ >= 0;

  autoware_msgs::LaneArray shift_lanes = current_shifted_lane_array_ = current_based_lane_array_;
  if (!current_shifted_lane_array_.lanes.empty())
  {
    size_t lane_idx = 0;
    for (auto& lane : shift_lanes.lanes)
    {
      lane.increment = SHIFTED_LANE_FLAG;
      size_t wp_idx = 0;
      for (auto& wp : lane.waypoints)
      {
        double angle = getPoseAngle(wp.pose.pose);
        wp.pose.pose.position.x -= param_shift_width_ * cos(angle + M_PI / 2);
        wp.pose.pose.position.y -= param_shift_width_ * sin(angle + M_PI / 2);
        wp.change_flag = current_based_lane_array_.lanes.at(lane_idx).waypoints.at(wp_idx++).change_flag;
      }
      lane_idx++;
    }
  }
  int insert_lane_idx_offset = isRightShift ? 1 : 0;
  auto it_shift = begin(shift_lanes.lanes);
  try
  {
    for (auto it = begin(current_shifted_lane_array_.lanes);
         it != end(current_shifted_lane_array_.lanes) && it_shift != end(shift_lanes.lanes);)
    {
      for (auto& wp : it->waypoints)
      {
        wp.change_flag = isRightShift ? 1 : 2;
      }
      it = current_shifted_lane_array_.lanes.insert(it + insert_lane_idx_offset, *(it_shift++));
      it++;
      if (!isRightShift)
      {
        it++;
      }
    }
  }
  catch (std::length_error)
  {
  }
}

void DecisionMakerNode::changeShiftLane(void)
{
  auto based_it = begin(current_shifted_lane_array_.lanes);

  for (auto& lane : current_shifted_lane_array_.lanes)
  {
    if (lane.increment == SHIFTED_LANE_FLAG)
    {
      for (auto& wp : lane.waypoints)
      {
        wp.change_flag = param_shift_width_ >= 0 ? 2 : 1;
      }
    }
    else
    {
      auto based_wp_it = begin(based_it++->waypoints);
      for (auto& wp : lane.waypoints)
      {
        wp.change_flag = based_wp_it++->change_flag;
      }
    }
  }
}

void DecisionMakerNode::removeShiftLane(void)
{
  current_shifted_lane_array_ = current_based_lane_array_;
}

void DecisionMakerNode::updateLaneWaypointsArray(void)
{
  current_stopped_lane_array_ = current_controlled_lane_array_;

  for (auto& lane : current_stopped_lane_array_.lanes)
  {
    for (auto& wp : lane.waypoints)
    {
      wp.twist.twist.linear.x = 0.0;
      wp.wpstate.stopline_state = 0;
    }
  }
  for (auto& lane : current_shifted_lane_array_.lanes)
  {
    for (auto& wp : lane.waypoints)
    {
      // if stopped at stopline, to delete flags already used.
      if (CurrentStoplineTarget_.gid - 2 <= wp.gid && wp.gid <= CurrentStoplineTarget_.gid + 2)
      {
        wp.wpstate.stopline_state = 0;
      }
    }
  }
}

void DecisionMakerNode::publishControlledLaneArray(void)
{
  Pubs["lane_waypoints_array"].publish(current_controlled_lane_array_);
}
void DecisionMakerNode::publishStoppedLaneArray(void)
{
  updateLaneWaypointsArray();
  Pubs["lane_waypoints_array"].publish(current_stopped_lane_array_);
}

void DecisionMakerNode::changeVelocityBasedLane(void)
{
  current_controlled_lane_array_ = current_shifted_lane_array_;
}

<<<<<<< HEAD
void DecisionMakerNode::setAllStoplineStop(void){
  
  std::vector<StopLine> stoplines = g_vmap.findByFilter([&](const StopLine &stopline) {
    return true;
  });

  for (auto &lane : current_shifted_lane_array_.lanes)
  {
    for (size_t wp_idx = 0; wp_idx < lane.waypoints.size() - 1; wp_idx++)
    {
      for (auto &stopline : stoplines)
=======
void DecisionMakerNode::setAllStoplineStop(void)
{
  std::vector<StopLine> stoplines = g_vmap.findByFilter([&](const StopLine& stopline) { return true; });

  for (auto& lane : current_shifted_lane_array_.lanes)
  {
    for (size_t wp_idx = 0; wp_idx < lane.waypoints.size() - 1; wp_idx++)
    {
      for (auto& stopline : stoplines)
>>>>>>> 5ee049aa
      {
        geometry_msgs::Point bp =
            to_geoPoint(g_vmap.findByKey(Key<Point>(g_vmap.findByKey(Key<Line>(stopline.lid)).bpid)));
        geometry_msgs::Point fp =
            to_geoPoint(g_vmap.findByKey(Key<Point>(g_vmap.findByKey(Key<Line>(stopline.lid)).fpid)));

        if (amathutils::isIntersectLine(lane.waypoints.at(wp_idx).pose.pose.position.x,
                                        lane.waypoints.at(wp_idx).pose.pose.position.y,
                                        lane.waypoints.at(wp_idx + 1).pose.pose.position.x,
                                        lane.waypoints.at(wp_idx + 1).pose.pose.position.y, bp.x, bp.y, fp.x, fp.y))
        {
          geometry_msgs::Point center_point;
          center_point.x = (bp.x * 2 + fp.x) / 3;
          center_point.y = (bp.y * 2 + fp.y) / 3;
          if (amathutils::isPointLeftFromLine(
                  center_point.x, center_point.y, lane.waypoints.at(wp_idx).pose.pose.position.x,
                  lane.waypoints.at(wp_idx).pose.pose.position.y, lane.waypoints.at(wp_idx + 1).pose.pose.position.x,
                  lane.waypoints.at(wp_idx + 1).pose.pose.position.y))
          {
<<<<<<< HEAD
		  amathutils::point *a = new amathutils::point();
		  amathutils::point *b = new amathutils::point();
		  a->x = center_point.x;
		  a->y = center_point.y;
		  b->x = lane.waypoints.at(wp_idx).pose.pose.position.x;
		  b->y = lane.waypoints.at(wp_idx).pose.pose.position.y;
		  if(amathutils::find_distance(a,b) <= 4)//
			  lane.waypoints.at(wp_idx).wpstate.stopline_state = 1;
          }
        }
      }
    }
  }
}

void DecisionMakerNode::StoplinePlanIn(int status){
	setAllStoplineStop();
	changeVelocityBasedLane();
	publishControlledLaneArray();
}
void DecisionMakerNode::StoplinePlanOut(int status){
	current_shifted_lane_array_ = current_based_lane_array_;
	changeVelocityBasedLane();
	publishControlledLaneArray();
=======
            amathutils::point* a = new amathutils::point();
            amathutils::point* b = new amathutils::point();
            a->x = center_point.x;
            a->y = center_point.y;
            b->x = lane.waypoints.at(wp_idx).pose.pose.position.x;
            b->y = lane.waypoints.at(wp_idx).pose.pose.position.y;
            if (amathutils::find_distance(a, b) <= 4)  //
              lane.waypoints.at(wp_idx).wpstate.stopline_state = 1;
          }
        }
      }
    }
  }
}

void DecisionMakerNode::StoplinePlanIn(int status)
{
  setAllStoplineStop();
  changeVelocityBasedLane();
  publishControlledLaneArray();
}
void DecisionMakerNode::StoplinePlanOut(int status)
{
  current_shifted_lane_array_ = current_based_lane_array_;
  changeVelocityBasedLane();
  publishControlledLaneArray();
>>>>>>> 5ee049aa
}

void DecisionMakerNode::changeVelocityLane(int dir)
{
  if (dir != 0)
  {
    for (auto& lane : current_controlled_lane_array_.lanes)
    {
      autoware_msgs::lane temp_lane = lane;
      for (size_t wpi = 1; wpi < lane.waypoints.size(); wpi++)
      {
        amathutils::point p0(temp_lane.waypoints.at(wpi).pose.pose.position.x,
                             temp_lane.waypoints.at(wpi).pose.pose.position.y,
                             temp_lane.waypoints.at(wpi).pose.pose.position.z);
        amathutils::point p1(temp_lane.waypoints.at(wpi - 1).pose.pose.position.x,
                             temp_lane.waypoints.at(wpi - 1).pose.pose.position.y,
                             temp_lane.waypoints.at(wpi - 1).pose.pose.position.z);

        double distance = amathutils::find_distance(&p0, &p1);
        double _rate = 0.2;                       // accelerated/decelerated rate
        double _weight = distance * _rate * dir;  //
        lane.waypoints.at(wpi).twist.twist.linear.x =
            lane.waypoints.at(wpi).twist.twist.linear.x + (lane.waypoints.at(wpi).twist.twist.linear.x * _weight);
      }
    }
  }
  else
  {
    for (auto& lane : current_controlled_lane_array_.lanes)
    {
      for (auto& wp : lane.waypoints)
      {
        wp.twist.twist.linear.x = amathutils::kmph2mps(param_crawl_velocity_);
      }
    }
  }
}

void DecisionMakerNode::callbackInStateKeep(int status)
{
  changeVelocityBasedLane();
  publishControlledLaneArray();
}

void DecisionMakerNode::callbackInStateAcc(int status)
{
  changeVelocityLane(status);
  publishControlledLaneArray();
}

// for stopping state(stopline/stop)
void DecisionMakerNode::updateStateStop(int status)
{
  static bool timerflag;
  static ros::Timer stopping_timer;

  if (status)
  {
    if (current_velocity_ == 0.0 && !foundOtherVehicleForIntersectionStop_ && !timerflag)
    {
      stopping_timer = nh_.createTimer(ros::Duration(1),
                                       [&](const ros::TimerEvent&) {
                                         ctx->setCurrentState(state_machine::DRIVE_ACC_KEEP_STATE);
                                         ROS_INFO("Change state to [KEEP] from [STOP]\n");
                                         timerflag = false;
                                       },
                                       this, true);
      timerflag = true;
    }
    else
    {
      if (foundOtherVehicleForIntersectionStop_ && timerflag)
      {
        stopping_timer.stop();
        timerflag = false;
      }
      publishStoplineWaypointIdx(closest_stopline_waypoint_);
    }
  }
}
void DecisionMakerNode::callbackInStateStop(int status)
{
  if (!status) /*not a stopline*/
  {
    publishStoppedLaneArray();
  }
  else /* handling stopline */
  {
    publishStoplineWaypointIdx(closest_stopline_waypoint_);
  }
}
void DecisionMakerNode::callbackOutStateStop(int status)
{
  if (status)
  {
    closest_stopline_waypoint_ = -1;
    publishStoplineWaypointIdx(closest_stopline_waypoint_);
  }
}

void DecisionMakerNode::updateStateObstacleAvoid(int status)
{
}

void DecisionMakerNode::callbackOutStateObstacleAvoid(int status)
{
  changeShiftLane();
  changeVelocityBasedLane();
  publishControlledLaneArray();
  ros::Rate loop_rate(1);

  // wait for the start of lane change to the original lane
  if (created_shift_lane_flag_)
  {
    do
    {
      ros::spinOnce();
      loop_rate.sleep();
    } while (!ctx->isCurrentState(state_machine::DRIVE_BEHAVIOR_LANECHANGE_LEFT_STATE) &&
             !ctx->isCurrentState(state_machine::DRIVE_BEHAVIOR_LANECHANGE_RIGHT_STATE) && ros::ok());
    // wait for the end of lane change
    do
    {
      ros::spinOnce();
      loop_rate.sleep();
    } while ((ctx->isCurrentState(state_machine::DRIVE_BEHAVIOR_LANECHANGE_LEFT_STATE) ||
              ctx->isCurrentState(state_machine::DRIVE_BEHAVIOR_LANECHANGE_RIGHT_STATE) ||
              ctx->isCurrentState(state_machine::DRIVE_BEHAVIOR_OBSTACLE_AVOIDANCE_STATE)) &&
             ros::ok());
    removeShiftLane();
    created_shift_lane_flag_ = false;
  }
  changeVelocityBasedLane();  // rebased controlled lane
  publishControlledLaneArray();
  return;
}

void DecisionMakerNode::callbackInStateObstacleAvoid(int status)
{
  // this state is temporary implementation.
  // It means this state is desirable to use a way which enables the avoidance
  // plannner such as astar, state lattice.

  // if car shoud stop before avoidance,
  if (!created_shift_lane_flag_)
  {
    created_shift_lane_flag_ = true;
    ctx->setCurrentState(state_machine::DRIVE_ACC_STOPLINE_STATE);
    createShiftLane();
  }

  changeVelocityBasedLane();
}
void DecisionMakerNode::updateStateSTR(int status)
{
  autoware_msgs::lamp_cmd lamp_msg;

  switch (status)
  {
    case LAMP_LEFT:
      lamp_msg.l = LAMP_ON;
      lamp_msg.r = LAMP_OFF;
      break;
    case LAMP_RIGHT:
      lamp_msg.l = LAMP_OFF;
      lamp_msg.r = LAMP_ON;
      break;
    case LAMP_HAZARD:
      lamp_msg.l = LAMP_ON;
      lamp_msg.r = LAMP_ON;
      break;
    case LAMP_EMPTY:
    default:
      lamp_msg.l = LAMP_OFF;
      lamp_msg.r = LAMP_OFF;
      break;
  }
  Pubs["lamp_cmd"].publish(lamp_msg);
}
}<|MERGE_RESOLUTION|>--- conflicted
+++ resolved
@@ -35,12 +35,8 @@
   ctx->setCallbackInFunc(state_machine::DRIVE_BEHAVIOR_STOPLINE_PLAN_STATE,
                          std::bind(&DecisionMakerNode::StoplinePlanIn, this, 1));
   ctx->setCallbackOutFunc(state_machine::DRIVE_BEHAVIOR_STOPLINE_PLAN_STATE,
-<<<<<<< HEAD
-                         std::bind(&DecisionMakerNode::StoplinePlanOut, this, 1));
-=======
                           std::bind(&DecisionMakerNode::StoplinePlanOut, this, 1));
 
->>>>>>> 5ee049aa
   // speed keep(original speed) state
   ctx->setCallbackInFunc(state_machine::DRIVE_ACC_KEEP_STATE,
                          std::bind(&DecisionMakerNode::callbackInStateKeep, this, 1));
@@ -72,16 +68,6 @@
                           std::bind(&DecisionMakerNode::callbackOutStateObstacleAvoid, this, 1));
 
   // trraficlight
-<<<<<<< HEAD
-  ctx->setCallbackInFunc(state_machine::DRIVE_BEHAVIOR_TRAFFICLIGHT_RED_STATE,
-                         [&]() { 
-			 ctx->disableCurrentState(state_machine::DRIVE_BEHAVIOR_TRAFFICLIGHT_GREEN_STATE);
-			 publishLightColor((int)state_machine::E_RED); });
-  ctx->setCallbackInFunc(state_machine::DRIVE_BEHAVIOR_TRAFFICLIGHT_GREEN_STATE,
-		  	 [&]() { 
-		  	 ctx->disableCurrentState(state_machine::DRIVE_BEHAVIOR_TRAFFICLIGHT_RED_STATE);
-		  	 publishLightColor((int)state_machine::E_GREEN); });
-=======
   ctx->setCallbackInFunc(state_machine::DRIVE_BEHAVIOR_TRAFFICLIGHT_RED_STATE, [&]() {
     ctx->disableCurrentState(state_machine::DRIVE_BEHAVIOR_TRAFFICLIGHT_GREEN_STATE);
     publishLightColor((int)state_machine::E_RED);
@@ -90,7 +76,6 @@
     ctx->disableCurrentState(state_machine::DRIVE_BEHAVIOR_TRAFFICLIGHT_RED_STATE);
     publishLightColor((int)state_machine::E_GREEN);
   });
->>>>>>> 5ee049aa
 
 #if 0
   ctx->setCallbackUpdateFunc(state_machine::DRIVE_BEHAVIOR_TRAFFICLIGHT_RED_STATE,
@@ -102,8 +87,6 @@
   ctx->setCallbackUpdateFunc(state_machine::DRIVE_BEHAVIOR_TRAFFICLIGHT_GREEN_STATE,
                              std::bind(&DecisionMakerNode::publishLightColor, this, (int)state_machine::E_GREEN));
 #endif
-<<<<<<< HEAD
-
 }
 
 void DecisionMakerNode::callbackOutStateLaneChange(int status)
@@ -112,8 +95,6 @@
   {
     ctx->disableCurrentState(state_machine::DRIVE_BEHAVIOR_ACCEPT_LANECHANGE_STATE);
   }
-=======
->>>>>>> 5ee049aa
 }
 
 void DecisionMakerNode::publishLightColor(int status)
@@ -121,8 +102,6 @@
   autoware_msgs::traffic_light msg;
   msg.traffic_light = status;
   Pubs["light_color"].publish(msg);
-<<<<<<< HEAD
-=======
 }
 
 void DecisionMakerNode::publishStoplineWaypointIdx(int wp_idx)
@@ -130,7 +109,6 @@
   std_msgs::Int32 msg;
   msg.data = wp_idx;
   Pubs["state/stopline_wpidx"].publish(msg);
->>>>>>> 5ee049aa
 }
 
 #define SHIFTED_LANE_FLAG -99999
@@ -249,29 +227,15 @@
   current_controlled_lane_array_ = current_shifted_lane_array_;
 }
 
-<<<<<<< HEAD
-void DecisionMakerNode::setAllStoplineStop(void){
-  
-  std::vector<StopLine> stoplines = g_vmap.findByFilter([&](const StopLine &stopline) {
-    return true;
-  });
-
-  for (auto &lane : current_shifted_lane_array_.lanes)
+void DecisionMakerNode::setAllStoplineStop(void)
+{
+  std::vector<StopLine> stoplines = g_vmap.findByFilter([&](const StopLine& stopline) { return true; });
+
+  for (auto& lane : current_shifted_lane_array_.lanes)
   {
     for (size_t wp_idx = 0; wp_idx < lane.waypoints.size() - 1; wp_idx++)
     {
-      for (auto &stopline : stoplines)
-=======
-void DecisionMakerNode::setAllStoplineStop(void)
-{
-  std::vector<StopLine> stoplines = g_vmap.findByFilter([&](const StopLine& stopline) { return true; });
-
-  for (auto& lane : current_shifted_lane_array_.lanes)
-  {
-    for (size_t wp_idx = 0; wp_idx < lane.waypoints.size() - 1; wp_idx++)
-    {
       for (auto& stopline : stoplines)
->>>>>>> 5ee049aa
       {
         geometry_msgs::Point bp =
             to_geoPoint(g_vmap.findByKey(Key<Point>(g_vmap.findByKey(Key<Line>(stopline.lid)).bpid)));
@@ -291,32 +255,6 @@
                   lane.waypoints.at(wp_idx).pose.pose.position.y, lane.waypoints.at(wp_idx + 1).pose.pose.position.x,
                   lane.waypoints.at(wp_idx + 1).pose.pose.position.y))
           {
-<<<<<<< HEAD
-		  amathutils::point *a = new amathutils::point();
-		  amathutils::point *b = new amathutils::point();
-		  a->x = center_point.x;
-		  a->y = center_point.y;
-		  b->x = lane.waypoints.at(wp_idx).pose.pose.position.x;
-		  b->y = lane.waypoints.at(wp_idx).pose.pose.position.y;
-		  if(amathutils::find_distance(a,b) <= 4)//
-			  lane.waypoints.at(wp_idx).wpstate.stopline_state = 1;
-          }
-        }
-      }
-    }
-  }
-}
-
-void DecisionMakerNode::StoplinePlanIn(int status){
-	setAllStoplineStop();
-	changeVelocityBasedLane();
-	publishControlledLaneArray();
-}
-void DecisionMakerNode::StoplinePlanOut(int status){
-	current_shifted_lane_array_ = current_based_lane_array_;
-	changeVelocityBasedLane();
-	publishControlledLaneArray();
-=======
             amathutils::point* a = new amathutils::point();
             amathutils::point* b = new amathutils::point();
             a->x = center_point.x;
@@ -343,7 +281,6 @@
   current_shifted_lane_array_ = current_based_lane_array_;
   changeVelocityBasedLane();
   publishControlledLaneArray();
->>>>>>> 5ee049aa
 }
 
 void DecisionMakerNode::changeVelocityLane(int dir)
