--- conflicted
+++ resolved
@@ -149,21 +149,12 @@
     add_dependencies(vision_yolo3_detect
             ${catkin_EXPORTED_TARGETS}
             )
-<<<<<<< HEAD
+
     install(TARGETS vision_yolo3_detect_lib vision_yolo3_detect
             ARCHIVE DESTINATION ${CATKIN_PACKAGE_LIB_DESTINATION}
             LIBRARY DESTINATION ${CATKIN_PACKAGE_LIB_DESTINATION}
             RUNTIME DESTINATION ${CATKIN_PACKAGE_BIN_DESTINATION}
             )
-=======
-
-    install(TARGETS
-        vision_yolo3_detect
-        ARCHIVE DESTINATION ${CATKIN_PACKAGE_LIB_DESTINATION}
-        LIBRARY DESTINATION ${CATKIN_PACKAGE_LIB_DESTINATION}
-        RUNTIME DESTINATION ${CATKIN_GLOBAL_BIN_DESTINATION}
-      )
->>>>>>> 0b29a414
 ELSE()
     message("YOLO3 won't be built, CUDA was not found.")
 ENDIF ()