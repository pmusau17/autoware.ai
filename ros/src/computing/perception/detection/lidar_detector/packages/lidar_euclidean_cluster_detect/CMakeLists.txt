cmake_minimum_required(VERSION 2.8.3)
project(lidar_euclidean_cluster_detect)

find_package(catkin REQUIRED COMPONENTS
        pcl_ros
        roscpp
        geometry_msgs
        std_msgs
        sensor_msgs
        autoware_msgs
        tf
        jsk_recognition_msgs
        jsk_rviz_plugins
        vector_map_server
        grid_map_ros
        grid_map_cv
        grid_map_msgs
        )

find_package(OpenMP)
find_package(OpenCV REQUIRED)

set(CMAKE_CXX_FLAGS "-std=c++11 -O2 -Wall ${CMAKE_CXX_FLAGS}")

catkin_package(
        CATKIN_DEPENDS
        pcl_ros
        roscpp
        geometry_msgs
        std_msgs
        sensor_msgs
        autoware_msgs
        tf
        jsk_recognition_msgs
        jsk_rviz_plugins
        vector_map_server
        grid_map_ros
        grid_map_cv
        grid_map_msgs
        INCLUDE_DIRS include
)

include_directories(
        include
        ${catkin_INCLUDE_DIRS}
        ${OpenCV_INCLUDE_DIRS}
)
link_directories(${PCL_LIBRARY_DIRS})
link_directories(${OpenCV_LIBRARY_DIRS})

#Euclidean Cluster
add_executable(lidar_euclidean_cluster_detect
<<<<<<< HEAD
        nodes/lidar_euclidean_cluster_detect/lidar_euclidean_cluster_detect.cpp
        nodes/lidar_euclidean_cluster_detect/cluster.cpp)
=======
  nodes/lidar_euclidean_cluster_detect/lidar_euclidean_cluster_detect.cpp
  nodes/lidar_euclidean_cluster_detect/cluster.cpp)
>>>>>>> 0b29a414

find_package(CUDA)
if (${CUDA_FOUND})
    INCLUDE(FindCUDA)
    message("-- USING ACCELERATED CLUSTERING --")
    message("Version: " ${CUDA_VERSION})
    message("Library: " ${CUDA_CUDA_LIBRARY})
    message("Runtime: " ${CUDA_CUDART_LIBRARY})
    set(ROS_VERSION $ENV{ROS_DISTRO})
    if ("${ROS_VERSION}" MATCHES "(indigo)")
        set(CUDA_NVCC_FLAGS ${CUDA_NVCC_FLAGS};-std=c++11)
    endif()
    target_compile_definitions(lidar_euclidean_cluster_detect PRIVATE
            GPU_CLUSTERING=1
            )

    cuda_add_library(gpu_euclidean_clustering
            include/gpu_euclidean_clustering.h
            nodes/lidar_euclidean_cluster_detect/gpu_euclidean_clustering.cu
            )

    target_link_libraries(lidar_euclidean_cluster_detect
            ${OpenCV_LIBRARIES}
            ${catkin_LIBRARIES}
            ${PCL_LIBRARIES}
            gpu_euclidean_clustering)

else ()
    target_link_libraries(lidar_euclidean_cluster_detect
            ${OpenCV_LIBRARIES}
            ${catkin_LIBRARIES}
            ${PCL_LIBRARIES})

endif ()

add_dependencies(lidar_euclidean_cluster_detect
<<<<<<< HEAD
        ${catkin_EXPORTED_TARGETS}
        )
=======
  ${catkin_EXPORTED_TARGETS}
  )
>>>>>>> 0b29a414

if (OPENMP_FOUND)
    set_target_properties(lidar_euclidean_cluster_detect PROPERTIES
            COMPILE_FLAGS ${OpenMP_CXX_FLAGS}
            LINK_FLAGS ${OpenMP_CXX_FLAGS}
            )
endif ()

install(TARGETS
        lidar_euclidean_cluster_detect
        ARCHIVE DESTINATION ${CATKIN_PACKAGE_LIB_DESTINATION}
        LIBRARY DESTINATION ${CATKIN_PACKAGE_LIB_DESTINATION}
        RUNTIME DESTINATION ${CATKIN_GLOBAL_BIN_DESTINATION}
)<|MERGE_RESOLUTION|>--- conflicted
+++ resolved
@@ -50,13 +50,9 @@
 
 #Euclidean Cluster
 add_executable(lidar_euclidean_cluster_detect
-<<<<<<< HEAD
         nodes/lidar_euclidean_cluster_detect/lidar_euclidean_cluster_detect.cpp
         nodes/lidar_euclidean_cluster_detect/cluster.cpp)
-=======
-  nodes/lidar_euclidean_cluster_detect/lidar_euclidean_cluster_detect.cpp
-  nodes/lidar_euclidean_cluster_detect/cluster.cpp)
->>>>>>> 0b29a414
+
 
 find_package(CUDA)
 if (${CUDA_FOUND})
@@ -93,13 +89,9 @@
 endif ()
 
 add_dependencies(lidar_euclidean_cluster_detect
-<<<<<<< HEAD
         ${catkin_EXPORTED_TARGETS}
         )
-=======
-  ${catkin_EXPORTED_TARGETS}
-  )
->>>>>>> 0b29a414
+
 
 if (OPENMP_FOUND)
     set_target_properties(lidar_euclidean_cluster_detect PROPERTIES
