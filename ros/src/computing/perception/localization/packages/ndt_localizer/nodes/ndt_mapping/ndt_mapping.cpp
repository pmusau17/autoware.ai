--- conflicted
+++ resolved
@@ -66,15 +66,17 @@
   #include <pcl/registration/ndt.h>
 #endif
 
-<<<<<<< HEAD
 
 #ifndef USE_FAST_PCL
-#include <pcl/filters/voxel_grid.h>
-#include <pcl/registration/ndt.h>
-=======
+  #include <fast_pcl/filters/voxel_grid.h>
+  #include <fast_pcl/registration/ndt.h>
+#else
+  #include <pcl/filters/voxel_grid.h>
+  #include <pcl/registration/ndt.h>
+#endif
+
 #ifdef CUDA_FOUND
   #include <fast_pcl/ndt_gpu/NormalDistributionsTransform.h>
->>>>>>> 8ca59caa
 #endif
 
 
