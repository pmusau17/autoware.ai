<!-- -->
<launch>

  <arg name="use_gpu" default="false" />
  <arg name="use_openmp" default="false" />
  <arg name="use_imu" default="false" />
  <arg name="use_odom" default="false" />
  <arg name="imu_upside_down" default="false" />
  <arg name="imu_topic" default="/imu_raw" />

  <!-- rosrun ndt_localizer ndt_mapping  -->
<<<<<<< HEAD
  <node pkg="ndt_localizer" type="queue_counter" name="queue_counter" output="log" />
  <node pkg="ndt_localizer" type="ndt_mapping" name="ndt_mapping" output="log">
    <param name="use_gpu" value="$(arg use_gpu)" />
=======
  <node pkg="ndt_localizer" type="queue_counter" name="queue_counter" output="log"/>
  <node pkg="ndt_localizer" type="ndt_mapping" name="ndt_mapping" output="log" unless="$(arg use_openmp)">
>>>>>>> 99995e66
    <param name="use_openmp" value="$(arg use_openmp)" />
    <param name="use_imu" value="$(arg use_imu)" />
    <param name="use_odom" value="$(arg use_odom)" />
    <param name="imu_upside_down" value="$(arg imu_upside_down)" />
    <param name="imu_topic" value="$(arg imu_topic)" />
  </node>

<<<<<<< HEAD
=======
  <node pkg="ndt_localizer" type="ndt_mapping_omp" name="ndt_mapping_omp" output="log" if="$(arg use_openmp)">
    <param name="use_openmp" value="$(arg use_openmp)" />
    <param name="use_imu" value="$(arg use_imu)" />
    <param name="use_odom" value="$(arg use_odom)" />
    <param name="imu_upside_down" value="$(arg imu_upside_down)" />
    <param name="imu_topic" value="$(arg imu_topic)" />
  </node>

>>>>>>> 99995e66
</launch><|MERGE_RESOLUTION|>--- conflicted
+++ resolved
@@ -9,14 +9,18 @@
   <arg name="imu_topic" default="/imu_raw" />
 
   <!-- rosrun ndt_localizer ndt_mapping  -->
-<<<<<<< HEAD
-  <node pkg="ndt_localizer" type="queue_counter" name="queue_counter" output="log" />
-  <node pkg="ndt_localizer" type="ndt_mapping" name="ndt_mapping" output="log">
-    <param name="use_gpu" value="$(arg use_gpu)" />
-=======
   <node pkg="ndt_localizer" type="queue_counter" name="queue_counter" output="log"/>
   <node pkg="ndt_localizer" type="ndt_mapping" name="ndt_mapping" output="log" unless="$(arg use_openmp)">
->>>>>>> 99995e66
+    <param name="use_openmp" value="$(arg use_openmp)" />
+    <param name="use_gpu" value="$(arg use_gpu)" />
+    <param name="use_imu" value="$(arg use_imu)" />
+    <param name="use_odom" value="$(arg use_odom)" />
+    <param name="imu_upside_down" value="$(arg imu_upside_down)" />
+    <param name="imu_topic" value="$(arg imu_topic)" />
+  </node>
+
+  <node pkg="ndt_localizer" type="ndt_mapping_omp" name="ndt_mapping_omp" output="log" if="$(arg use_openmp)">
+    <param name="use_gpu" value="$(arg use_gpu)" />
     <param name="use_openmp" value="$(arg use_openmp)" />
     <param name="use_imu" value="$(arg use_imu)" />
     <param name="use_odom" value="$(arg use_odom)" />
@@ -24,15 +28,4 @@
     <param name="imu_topic" value="$(arg imu_topic)" />
   </node>
 
-<<<<<<< HEAD
-=======
-  <node pkg="ndt_localizer" type="ndt_mapping_omp" name="ndt_mapping_omp" output="log" if="$(arg use_openmp)">
-    <param name="use_openmp" value="$(arg use_openmp)" />
-    <param name="use_imu" value="$(arg use_imu)" />
-    <param name="use_odom" value="$(arg use_odom)" />
-    <param name="imu_upside_down" value="$(arg imu_upside_down)" />
-    <param name="imu_topic" value="$(arg imu_topic)" />
-  </node>
-
->>>>>>> 99995e66
 </launch>