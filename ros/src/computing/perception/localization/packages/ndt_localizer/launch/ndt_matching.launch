--- conflicted
+++ resolved
@@ -4,18 +4,9 @@
   <!-- send table.xml to param server -->
   <arg name="use_gnss" default="1" />
   <arg name="queue_size" default="10" />
-<<<<<<< HEAD
   <arg name="sync" default="false" />
-
-  <node pkg="tf" type="static_transform_publisher" name="hokuyo_to_base_link" args="0 0 -1.0 0 0 0 /3d_urg /base_link 10" unless="$(arg use_velodyne)"/>
-
-  <!-- rosrun ndt_localizer ndt_matching _sensor:="velodyne" -->
-  <node pkg="ndt_localizer" type="ndt_matching" name="ndt_matching" output="log">
-    <param name="scanner" value="$(arg scanner)" />
-=======
   
   <node pkg="ndt_localizer" type="ndt_matching" name="ndt_matching" output="screen">
->>>>>>> e87c158f
     <param name="use_gnss" value="$(arg use_gnss)" />
     <param name="queue_size" value="$(arg queue_size)"/>
     <remap from="/points_raw" to="/sync_drivers/points_raw" if="$(arg sync)" />
