--- conflicted
+++ resolved
@@ -1,11 +1,7 @@
 <package>
 
   <name>velodyne_driver</name>
-<<<<<<< HEAD
-  <version>1.3.0</version>
-=======
   <version>1.6.2</version>
->>>>>>> 5809cdf0
   <description>
     ROS device driver for Velodyne 3D LIDARs.
   </description>
