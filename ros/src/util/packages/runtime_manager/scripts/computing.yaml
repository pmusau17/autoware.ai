name : Computing
subs :
- subs :
  - name : Localization
    desc : Localization desc sample
    subs :
    - name : gnss_localizer
      desc : gnss_localizer desc sample
      subs :
      - name : fix2tfpose
        desc : fix2tfpose desc sample
        cmd  : roslaunch gnss_localizer fix2tfpose.launch
        param: gnss
        gui  :
          stat_topic : [ gnss ]
      - name : nmea2tfpose
        desc : nmea2tfpose desc sample
        cmd  : roslaunch gnss_localizer nmea2tfpose.launch
        param: gnss
        gui  :
          stat_topic : [ gnss ]
    - name : ndt_localizer
      desc : ndt_localizer desc sample
      subs :
      - name : ndt_mapping
        desc : ndt_mapping desc sample
        cmd  : roslaunch ndt_localizer ndt_mapping.launch
        param: ndt_mapping
        gui  :
          dialog : MyDialogNdtMapping
          dialog_width  : 700
          dialog_height : 450
      - name : approximate_ndt_mapping
        cmd  : roslaunch ndt_localizer approximate_ndt_mapping.launch
        param: approximate_ndt_mapping
        gui  :
          dialog : MyDialogNdtMapping
          dialog_width  : 700
          dialog_height : 450
      - name : ndt_matching
        desc : ndt_matching desc sample
        cmd  : roslaunch ndt_localizer ndt_matching.launch
        param: ndt
        gui  :
          dialog_height : 350
          stat_topic : [ /ndt_stat.ndt_stat.exe_time ]
          x  :
            user_category : ''
          yaw:
            flags : [ nl ]
          max:
            user_category : ''
          layer:
            flags : [ nl ]
          sync :
            func : self.button_synchronization.GetValue()
    - name : icp_localizer
      subs :
      - name : icp_matching
        cmd  : roslaunch icp_localizer icp_matching.launch
        param: icp
    - name : autoware_connector
      desc : autoware_connector desc sample
      subs :
      - name : can2odom
        desc : can2odom desc sample
        cmd  : roslaunch autoware_connector can2odom.launch
      - name : vel_pose_connect
        desc : vel_pose_connect desc sample
        cmd  : roslaunch autoware_connector vel_pose_connect.launch
        param: vel_pose_connect
        gui  :
           topic_pose_stamped:
             depend : sim_mode
             depend_bool : 'lambda v : v == 0'
             flags : [ nl ]
             prop  : 1
           topic_twist_stamped:
             depend : sim_mode
             depend_bool : 'lambda v : v == 0'
             flags : [ nl ]
             prop  : 1

  - name : Detection
    desc : Detection desc sample
    subs :
    - name : cv_detector
      desc : cv_detector desc sample
      subs :
      - name : dpm_ocv
        desc : dpm_ocv desc sample
        cmd  : roslaunch cv_tracker dpm_ocv.launch
        param: dpm_ocv
        gui  :
          flags                  : [ open_dialog, need_camera_info ]
          config_dialog          : MyDialogCarPedestrian
          car_pedestrian_obj_key : { car : car_dpm, pedestrian : pedestrian_dpm }
          open_dialog            : MyDialogDpm
          use_gpu :
            flags  : [ nl ]
          car :
            user_category : Detection Target
          pedestrian :
            border : 16
            flags  : [ left ]
          sel_cam_dialog_only : [ camera_id ]
          sel_cam_dialog_allow: [ camera_id ]
          camera_id :
            border : 16
            flags : [ all ]
          sync :
            func : self.button_synchronization.GetValue()

      - name : dpm_ttic
        desc : dpm_ttic desc sample
        cmd  : roslaunch cv_tracker dpm_ttic.launch
        param: dpm_ttic
        gui  :
          flags                  : [ open_dialog, need_camera_info ]
          config_dialog          : MyDialogCarPedestrian
          car_pedestrian_obj_key : { car : car_dpm, pedestrian : pedestrian_dpm }
          open_dialog            : MyDialogDpm
          use_gpu :
            flags  : [ nl ]
          car :
            user_category : Detection Target
          pedestrian :
            border : 16
            flags  : [ left ]
          part_model_car :
            flags  : [ hline ]
          sel_cam_dialog_only : [ camera_id ]
          sel_cam_dialog_allow: [ camera_id ]
          camera_id :
            border : 16
            flags : [ all ]
          sync :
            func : self.button_synchronization.GetValue()

      - name : rcnn_msr
        desc : rcnn_msr desc sample
        cmd  : roslaunch cv_tracker rcnn.launch
        param: rcnn
        gui   :
          flags : [ need_camera_info ]
          sel_cam_dialog_only : [ camera_id ]
          sel_cam_dialog_allow: [ camera_id ]
          camera_id :
            border : 16
            flags : [ all ]

      - name : ssd_unc
        desc : ssd_unc desc sample
        cmd  : roslaunch cv_tracker ssd.launch
        param: ssd
        gui   :
          flags : [ need_camera_info ]
          sel_cam_dialog_only : [ camera_id ]
          sel_cam_dialog_allow: [ camera_id ]
          camera_id :
            border : 16
            flags : [ all ]

      - name : yolo2_wa
        desc : yolo2_wa desc sample
        cmd  : roslaunch cv_tracker yolo2.launch
        param: yolo2

      - name : range_fusion
        desc : range_fusion desc sample
        cmd  : roslaunch cv_tracker ranging.launch
        param: car_fusion
        gui  :
          flags                  : [ open_dialog ]
          config_dialog          : MyDialogCarPedestrian
          car_pedestrian_obj_key : { car : car_fusion, pedestrian : pedestrian_fusion }
          config_dialog_only     : [ min_low_height, max_low_height, max_height, min_points, dispersion ]
          open_dialog_only       : [ car, pedestrian ]
          open_dialog_ok_label   : Start
          car :
            user_category : Detection Target
          pedestrian :
            border : 16
            flags  : [ left ]
          sync :
            func : self.button_synchronization.GetValue()

      - name : klt_track
        desc : klt_track desc sample
        cmd  : roslaunch cv_tracker klt_tracking.launch
        param: car_kf
        gui  :
          flags : [ need_camera_info ]
          sel_cam_dialog_only : [ camera_id ]
          sel_cam_dialog_allow: [ camera_id ]
          camera_id :
            border : 16
            flags : [ all ]
          sync :
            func : self.button_synchronization.GetValue()

      - name : kf_track
        desc : kf_track desc sample
        cmd  : roslaunch cv_tracker kf_tracking.launch
        param: car_kf
        gui  :
          flags                  : [ open_dialog, need_camera_info ]
          config_dialog          : MyDialogCarPedestrian
          car_pedestrian_obj_key : { car : car_kf, pedestrian : pedestrian_kf }
          config_dialog_only     :
            - initial_lifespan
            - default_lifespan
            - noise_covariance
            - measurement_noise_covariance
            - error_estimate_covariance
            - percentage_of_overlapping
            - orb_features
            - use_orb
          open_dialog_only       : [ car, pedestrian ]
          open_dialog_ok_label   : Start
          car :
            user_category : Detection Target
          pedestrian :
            border : 16
            flags  : [ left ]
          sel_cam_dialog_only : [ camera_id ]
          sel_cam_dialog_allow: [ camera_id ]
          camera_id :
            border : 16
            flags : [ all ]
          sync :
            func : self.button_synchronization.GetValue()
      - name : dummy_track
        desc : dummy_track desc sample
        cmd  : roslaunch cv_tracker dummy_track.launch
        gui  :
          flags : [ need_camera_info ]
          sel_cam_dialog_only : [ camera_id ]
          sel_cam_dialog_allow: [ camera_id ]
          camera_id :
            border : 16
            flags : [ all ]
      - name : obj_reproj
        desc : obj_reproj desc sample
        cmd  : roslaunch cv_tracker reprojection.launch
        param: obj_reproj
        gui  :
          flags                : [ open_dialog, no_link, need_camera_info ]
          open_dialog_ok_label : Start
          car :
            user_category : Detection Target
          pedestrian :
            border : 16
            flags  : [ left ]
          sel_cam_dialog_only : [ camera_id ]
          sel_cam_dialog_allow: [ camera_id ]
          camera_id :
            border : 16
            flags : [ all ]
          sync :
            func : self.button_synchronization.GetValue()

    - name : lidar_detector
      desc : lidar_detector desc sample
      subs :
      - name : euclidean_cluster
        desc : euclidean_cluster desc sample
        cmd  : roslaunch lidar_tracker euclidean_clustering.launch
        param: euclidean_cluster
        gui  :
          sync :
            func : self.button_synchronization.GetValue()
      - name : svm_lidar_detect
        desc : svm_lidar_detect desc sample
        cmd  : roslaunch lidar_tracker svm_lidar_detect.launch
        param: svm_lidar_detect
        gui  :
          sync :
            func : self.button_synchronization.GetValue()
      - name : kf_lidar_track
        desc : kf_lidar_track desc sample
        cmd  : roslaunch lidar_tracker kf_lidar_track.launch
        param: kf_lidar_track
        gui  :
          sync :
            func : self.button_synchronization.GetValue()
      - name : pf_lidar_track
        desc : pf_lidar_track desc sample
        cmd  : roslaunch lidar_tracker pf_lidar_track.launch
        param: pf_lidar_track
        gui  :
          sync :
            func : self.button_synchronization.GetValue()
      - name : euclidean_lidar_track
        desc : euclidean_lidar_track desc sample
        cmd  : roslaunch lidar_tracker euclidean_lidar_track.launch
        param: euclidean_lidar_track
        gui  :
          sync :
            func : self.button_synchronization.GetValue()

      - name : kf_contour_tracker
        desc : part of open planner perception package
        cmd  : roslaunch lidar_tracker kf_contour_tracker.launch
        param: kf_contour_tracker

      - name : obj_fusion
        desc : obj_fusion desc sample
        cmd  : roslaunch lidar_tracker obj_fusion.launch
        param: obj_fusion
        gui  :
          flags                : [ open_dialog, no_link ]
          open_dialog_ok_label : Start
          car :
            user_category : Detection Target
          pedestrian :
            border : 16
            flags  : [ left ]
          sync :
            func : self.button_synchronization.GetValue()

    - name : road_wizard
      desc : road_wizard desc sample
      subs :
      - name : feat_proj
        desc : feat_proj desc sample
        cmd  : roslaunch road_wizard feat_proj.launch
        param: feat_proj
        gui  :
          flags : [ need_camera_info ]
          sel_cam_dialog_only : [ camera_id ]
          sel_cam_dialog_allow: [ camera_id ]
          camera_id :
            border : 16
            flags : [ all ]

      - name : region_tlr
        desc : region_tlr desc sample
        cmd  : roslaunch road_wizard traffic_light_recognition.launch
        param: region_tlr
        gui  :
          flags : [ need_camera_info ]
          sel_cam_dialog_only : [ camera_id ]
          sel_cam_dialog_allow: [ camera_id ]
          camera_id :
            border : 16
            flags : [ all ]

      - name : region_tlr_ssd
        desc : region_tlr_ssd desc sample
        cmd  : roslaunch road_wizard traffic_light_recognition_ssd.launch
        param : region_tlr_ssd
        gui  :
          flags : [ no_link, need_camera_info ]
          sel_cam_dialog_only : [ camera_id ]
          sel_cam_dialog_allow: [ camera_id ]
          camera_id :
            border : 16
            flags : [ all ]

    - name : viewers
      desc : viewers desc sample
      subs :
      - name : image_viewer
        desc : image_viewer desc sample
        cmd  : roslaunch viewers viewers.launch viewer_type:=image_viewer
        param: viewer_sel_cam
        gui  :
          flags : [ need_camera_info ]
          sel_cam_dialog_only : [ camera_id ]
          sel_cam_dialog_allow: [ camera_id ]
          camera_id :
            border : 16
            flags : [ all ]
      - name : image_d_viewer
        desc : image_d_viewer desc sample
        cmd  : roslaunch viewers viewers.launch viewer_type:=image_d_viewer
        param: viewer_sel_cam
        gui  :
          flags : [ need_camera_info ]
          sel_cam_dialog_only : [ camera_id ]
          sel_cam_dialog_allow: [ camera_id ]
          camera_id :
            border : 16
            flags : [ all ]
      - name : points_image_viewer
        desc : points_image_viewer desc sample
        cmd  : roslaunch viewers viewers.launch viewer_type:=points_image_viewer
        param: viewer_sel_cam
        gui  :
          flags : [ need_camera_info ]
          sel_cam_dialog_only : [ camera_id ]
          sel_cam_dialog_allow: [ camera_id ]
          camera_id :
            border : 16
            flags : [ all ]
      - name : points_image_d_viewer
        desc : points_image_d_viewer desc sample
        cmd  : roslaunch viewers viewers.launch viewer_type:=points_image_d_viewer
        param: viewer_sel_cam
        gui  :
          flags : [ need_camera_info ]
          sel_cam_dialog_only : [ camera_id ]
          sel_cam_dialog_allow: [ camera_id ]
          camera_id :
            border : 16
            flags : [ all ]
      - name : vscan_image_viewer
        desc : vscan_image_viewer desc sample
        cmd  : roslaunch viewers viewers.launch viewer_type:=vscan_image_viewer
        param: viewer_sel_cam
        gui  :
          flags : [ need_camera_info ]
          sel_cam_dialog_only : [ camera_id ]
          sel_cam_dialog_allow: [ camera_id ]
          camera_id :
            border : 16
            flags : [ all ]
      - name : vscan_image_d_viewer
        desc : vscan_image_d_viewer desc sample
        cmd  : roslaunch viewers viewers.launch viewer_type:=vscan_image_d_viewer
        param: viewer_sel_cam
        gui  :
          flags : [ need_camera_info ]
          sel_cam_dialog_only : [ camera_id ]
          sel_cam_dialog_allow: [ camera_id ]
          camera_id :
            border : 16
            flags : [ all ]
      - name : traffic_light_viewer
        desc : traffic_light_viewer desc sample
        cmd  : roslaunch viewers viewers.launch viewer_type:=traffic_light_viewer

  - name : Semantics
    desc : Semantics desc sample
    subs :
    - name : laserscan2costmap
      desc : laserscan2costmap desc sample
      cmd  : roslaunch object_map laserscan2costmap.launch
      param: laserscan2costmap
      gui  :
        scan_topic:
          flags : [ nl ]

    - name : points2costmap
      desc : points2costmap desc sample
      cmd  : roslaunch object_map points2costmap.launch
      param: points2costmap

    - name : potential_field
      desc : potential_field desc sample
      cmd  : roslaunch object_map potential_field.launch
      param: potential_field

    - name : dist_transform
      desc : Generate distance transformed cost map from OccupancyGrid
      cmd  : roslaunch object_map dist_transform.launch
      param: dist_transform

- subs :
  - name : Mission Planning
    desc : Mission Planning desc sample
    subs :
    - name : lane_planner
      desc : lane_planner desc sample
      subs :
      - name : lane_navi
        desc : lane_navi desc sample
        cmd  : roslaunch lane_planner lane_navi.launch
        param: lane_navi
      - name : lane_rule
        desc : lane_rule desc sample
        cmd  : rosrun lane_planner lane_rule
        param: lane_rule
      - name : lane_stop
        desc : lane_stop desc sample
        cmd  : rosrun lane_planner lane_stop
        param: lane_stop
        gui  :
          dialog: MyDialogLaneStop
      - name : lane_select
        desc : lane_select desc sample
        cmd  : roslaunch lane_planner lane_select.launch
        param: lane_select
    - name : freespace_planner
      desc : freespace_planner desc sample
      subs :
      - name : astar_navi
        desc : astar_navi desc sample
        cmd  : roslaunch freespace_planner astar_navi.launch
        param: astar_navi
    - name : way_planner (OpenPlanner)
      desc : Global planner for OpenPlanner
      subs :
      - name : way_planner
        desc : for global planning
        cmd  : roslaunch way_planner way_planner.launch
        param: way_planner

  - name : Motion Planning
    desc : Motion Planning desc sample
    subs :
    - name : dp_planner (OpenPlanner) (old ver)
      desc : Local Planner for OpenPlanner
      subs :
      - name : dp_planner
        desc : for behavior and path planning
        cmd  : roslaunch dp_planner dp_planner.launch
        param: dp_planner
      - name : ff_waypoint_follower
        desc : Feedforward PID waypoint follower
        cmd  : roslaunch ff_waypoint_follower ffwaypointfollower_car.launch
        param: ff_waypoint_follower
    - name : OpenPlanner - Local planning
      desc : Local Planner for OpenPlanner
      subs :
      - name : op_trajectory_generator
        desc : generating candidate rollout trajectory from global path
        cmd  : roslaunch op_local_planner op_trajectory_generator.launch
        param: op_trajectory_generator

    - name : astar_planner
      desc : astar_planner desc sample
      subs :
      - name : obstacle_avoid
        desc : obstacle_avoid desc sample
        cmd  : roslaunch astar_planner obstacle_avoid.launch
        param: obstacle_avoid
      - name : velocity_set
        desc : velocity_set desc sample
        cmd  : roslaunch astar_planner velocity_set.launch
        param: velocity_set
        gui  :
          use_crosswalk_detection : { border : 4, flags : [ all ] }
          enable_multiple_crosswalk_detection : { border : 4, flags : [ all ] }
    - name : lattice_planner
      desc : lattice_planner desc sample
      subs :
      - name : lattice_velocity_set
        desc : lattice_velocity_set desc sample
        cmd  : roslaunch lattice_planner lattice_velocity_set.launch
        param: lattice_velocity_set
        gui  :
          use_crosswalk_detection : { border : 4, flags : [ all ] }
      - name : path_select
        desc : path_select desc sample
        cmd  : rosrun lattice_planner path_select
      - name : lattice_trajectory_gen
        desc : lattice_trajectory_gen desc sample
        cmd  : roslaunch lattice_planner lattice_trajectory_gen.launch
        param: lane_follower_trajgen
        gui  :
          velocity:
            depend : param_flag
            depend_bool : 'lambda v : v == 1'
          lookahead_threshold:
            depend : param_flag
            depend_bool : 'lambda v : v == 1'
          minimum_lookahead_threshold:
            depend : param_flag
            depend_bool : 'lambda v : v == 0'
          threshold_ratio:
            depend : param_flag
            depend_bool : 'lambda v : v == 0'
          stat_topic : [ lf ]
      - name : lattice_twist_convert
        desc : lattice_twist_convert desc sample
        cmd  : rosrun lattice_planner lattice_twist_convert

    - name : waypoint_maker
      desc : waypoint_maker desc sample
      subs :
       - name : waypoint_loader
         desc : waypoint_loader desc sample
         cmd  : roslaunch waypoint_maker waypoint_loader.launch
         param: waypoint_loader
         gui  :
           lane_waypoint_csv :
             prop  : 1
           decelerate :
                   flags : [nl ]
           disableDecisionMaker :
                   flags : [nl ]
       - name : waypoint_saver
         desc : waypoint_saver desc sample
         cmd  : roslaunch waypoint_maker waypoint_saver.launch
         param: waypoint_saver
         gui  :
           save_filename :
             prop  : 1
           save_velocity :
             flags : [ nl ]
       - name : waypoint_clicker
         desc : waypoint_clicker desc sample
         cmd  : rosrun waypoint_maker waypoint_clicker
         param: waypoint_clicker
    - name : waypoint_follower
      desc : waypoint_follower desc sample
      subs :
       - name : pure_pursuit
         desc : pure_pursuit desc sample
         cmd  : roslaunch waypoint_follower pure_pursuit.launch
         param: waypoint_follower
         gui  :
           velocity:
             depend : param_flag
             depend_bool : 'lambda v : v == 1'
           lookahead_distance:
             depend : param_flag
             depend_bool : 'lambda v : v == 1'
           minimum_lookahead_distance:
             depend : param_flag
             depend_bool : 'lambda v : v == 0'
           lookahead_ratio:
             depend : param_flag
             depend_bool : 'lambda v : v == 0'
           stat_topic : [ lf ]
       - name : twist_filter
         desc : twist_filter desc sample
         cmd  : roslaunch waypoint_follower twist_filter.launch
         param: twist_filter
       - name : wf_simulator
         desc : wf_simulator desc sample
         cmd  : roslaunch waypoint_follower wf_simulator.launch
         param: wf_simulator
         gui  :
           initialize_source :
             flags : [ nl ]
           accel_rate :
             flags : [ nl ]
           position_error :
             flags : [ nl ]

  - name : Decision
    desc : decision groups
    subs :
    - name : state_machine(old)
      desc : state_machine desc sample
      cmd  : roslaunch state_machine state_machine.launch
    - name : decision_maker
      desc : decision_maker desc sample
      cmd  : roslaunch decision_maker decision_maker.launch
      param: decision_maker
      gui  :
          dialog_width  : 400
          dialog_height : 600

    - name : planner_selector
      desc : planner_selector desc sample
      cmd  : roslaunch planner_selector planner_selector.launch
      param: planner_selector



buttons:
  car_dpm :
    param   : car_dpm
  pedestrian_dpm :
    param   : pedestrian_dpm
  car_fusion :
    param   : car_fusion
  pedestrian_fusion :
    param   : pedestrian_fusion
  car_kf :
    param   : car_kf
  pedestrian_kf :
    param   : pedestrian_kf
  synchronization :
    desc: synchronization desc sample
    run : roslaunch runtime_manager synchronization.launch

sys_gui:
  dialog   : MyDialogParam
  cpu_chks :
    user_category : Migration Allowance
    user_category_add : [ [ all ], 8 ]
    flags         : [ nl ]
  nice     :
    user_category : Best-Effort
    user_category_add : [ [ all, expand ], 8 ]
    flags         : [ nl, hline ]
  real_time:
    flags         : [ nl, left ]
    border        : 8
  policy   :
    border        : 16
    flags         : [ left ]
    depend        : real_time
  prio     :
    border        : 16
    flags         : [ left, nl ]
    depend        : real_time
  period   :
    border        : 16
    flags         : [ top, left ]
    depend        : real_time
  budget   :
    border        : 16
    flags         : [ top, left ]
    depend        : real_time

params :
  - name  : sys
    vars  :
    - name     : cpu_chks
      desc     : cpu_chks desc sample
      label    : CPU
      kind     : checkboxes
      item_n   : get_cpu_count()
      v        : []
    - name     : nice
      desc     : nice desc sample
      label    : 'nice:'
      kind     : num
      v        : 0
    - name     : real_time
      desc     : real_time desc sample
      label    : Real-Time
      kind     : checkbox
      v        : False
    - name     : policy
      desc     : policy desc sample
      label    : Policy
      kind     : menu
      choices  : [ FIFO, RR ]
      choices_type : str
      v        : fifo
    - name     : prio
      desc     : prio desc sample
      label    : 'prio:'
      kind     : num
      v        : 99
    - name     : period
      desc     : period desc sample
      label    : 'period(ms):'
      kind     : num
      v        : 100
    - name     : budget
      desc     : budget desc sample
      label    : 'budget(ms):'
      kind     : num
      v        : 20

  - name  : dpm_ocv
    vars  :
    - name     : use_gpu
      desc     : use_gpu desc sample
      label    : Use GPU
      kind     : radio_box
      choices  : [ 'False', 'True' ]
      descs    : [ 'False desc sample', 'True desc sample' ]
      choices_type : str
      choices_style: h
      v        : 'False'
      cmd_param:
        dash     : ''
        delim    : ':='
    - name     : car
      desc     : car desc sample
      label    : Car
      kind     : checkbox
      v        : True
      cmd_param:
        dash     : ''
        delim    : ':='
    - name     : pedestrian
      desc     : pedestrian desc sample
      label    : Pedestrian
      kind     : checkbox
      v        : False
      cmd_param:
        dash     : ''
        delim    : ':='
    - name     : model_file_car
      desc     : model_file_car desc sample
      label    : 'model_file (Car)'
      kind     : path
      v        : $(rospack find cv_tracker)/data/car_2008.xml
      cmd_param:
        dash     : ''
        delim    : ':='
    - name     : model_file_pedestrian
      desc     : model_file_pedestrian desc sample
      label    : 'model_file (Pedestrian)'
      kind     : path
      v        : $(rospack find cv_tracker)/data/person.xml
      cmd_param:
        dash     : ''
        delim    : ':='
    - name         : camera_id
      desc         : camera_id desc sample
      kind         : menu
      label        : Camera ID
      choices_type : str
      v            : ''
      cmd_param    :
        dash         : ''
        delim        : ':='
        only_enable  : True
    - name      : sync
      kind      : hide
      v         : False
      cmd_param :
        dash        : ''
        delim       : ':='
        only_enable : True

  - name  : dpm_ttic
    vars  :
    - name     : use_gpu
      desc     : use_gpu desc sample
      label    : Use GPU
      kind     : radio_box
      choices  : [ 'False', 'True' ]
      descs    : [ 'False desc sample', 'True desc sample' ]
      choices_type : str
      choices_style: h
      v        : 'False'
      cmd_param:
        dash     : ''
        delim    : ':='
    - name     : car
      desc     : car desc sample
      label    : Car
      kind     : checkbox
      v        : True
      cmd_param:
        dash     : ''
        delim    : ':='
    - name     : pedestrian
      desc     : pedestrian desc sample
      label    : Pedestrian
      kind     : checkbox
      v        : False
      cmd_param:
        dash     : ''
        delim    : ':='
    - name     : comp_model_car
      desc     : comp_model_car desc sample
      label    : 'comp_model (Car)'
      kind     : path
      v        : $(rospack find cv_tracker)/data/car_comp.csv
      cmd_param:
        dash     : ''
        delim    : ':='
    - name     : root_model_car
      desc     : root_model_car desc sample
      label    : 'root_model (Car)'
      kind     : path
      v        : $(rospack find cv_tracker)/data/car_root.csv
      cmd_param:
        dash     : ''
        delim    : ':='
    - name     : part_model_car
      desc     : part_model_car desc sample
      label    : 'part_model (Car)'
      kind     : path
      v        : $(rospack find cv_tracker)/data/car_part.csv
      cmd_param:
        dash     : ''
        delim    : ':='
    - name     : comp_model_pedestrian
      desc     : comp_model_pedestrian desc sample
      label    : 'comp_model (Pedestrian)'
      kind     : path
      v        : $(rospack find cv_tracker)/data/person_comp.csv
      cmd_param:
        dash     : ''
        delim    : ':='
    - name     : root_model_pedestrian
      desc     : root_model_pedestrian desc sample
      label    : 'root_model (Pedestrian)'
      kind     : path
      v        : $(rospack find cv_tracker)/data/person_root.csv
      cmd_param:
        dash     : ''
        delim    : ':='
    - name     : part_model_pedestrian
      desc     : part_model_pedestrian desc sample
      label    : 'part_model (Pedestrian)'
      kind     : path
      v        : $(rospack find cv_tracker)/data/person_part.csv
      cmd_param:
        dash     : ''
        delim    : ':='
    - name         : camera_id
      desc         : camera_id desc sample
      kind         : menu
      label        : Camera ID
      choices_type : str
      v            : ''
      cmd_param    :
        dash         : ''
        delim        : ':='
        only_enable  : True
    - name      : sync
      kind      : hide
      v         : False
      cmd_param :
        dash        : ''
        delim       : ':='
        only_enable : True

  - name  : car_dpm
    topic : /config/car_dpm
    msg   : ConfigCarDpm
    vars  :
    - name  : score_threshold
      desc  : score_threshold desc sample
      label : Score Threshold
      min   : -2
      max   : 2
      v     : -0.5
    - name  : group_threshold
      desc  : group_threshold desc sample
      label : Group Threshold
      min   : 0
      max   : 1
      v     : 0.1
    - name  : Lambda
      desc  : Lambda desc sample
      label : Lambda
      min   : 1
      max   : 20
      v     : 10
    - name  : num_cells
      desc  : num_cells desc sample
      label : Num Cells
      min   : 2
      max   : 10
      v     : 8
    - name  : num_bins
      desc  : num_bins desc sample
      label : Num Bins
      min   : 2
      max   : 10
      v     : 9

  - name  : pedestrian_dpm
    topic : /config/pedestrian_dpm
    msg   : ConfigPedestrianDpm
    vars  :
    - name  : score_threshold
      desc  : score_threshold desc sample
      label : Score Threshold
      min   : -2
      max   : 2
      v     : 0.6
    - name  : group_threshold
      desc  : group_threshold desc sample
      label : Group Threshold
      min   : 0
      max   : 1
      v     : 0.3
    - name  : Lambda
      desc  : Lambda desc sample
      label : Lambda
      min   : 1
      max   : 20
      v     : 10
    - name  : num_cells
      desc  : num_cells desc sample
      label : Num Cells
      min   : 2
      max   : 10
      v     : 8
    - name  : num_bins
      desc  : num_bins desc sample
      label : Num Bins
      min   : 2
      max   : 10
      v     : 9

  - name  : euclidean_cluster
    vars  :
    - name    : remove_ground
      desc    : remove_ground desc sample
      label   : 'remove ground'
      kind    : checkbox
      v       : True
      cmd_param :
        dash        : ''
        delim       : ':='
    - name    : pose_estimation
      desc    : pose_estimation desc sample
      label   : 'pose_estimation'
      kind    : checkbox
      v       : True
      cmd_param :
        dash        : ''
        delim       : ':='
    - name    : use_diffnormals
      desc    : use_diffnormals desc sample
      label   : 'use_diffnormals'
      kind    : checkbox
      v       : False
      cmd_param :
        dash        : ''
        delim       : ':='

    - name    : publish_filtered
      desc    : publish_filtered desc sample
      label   : 'publish filtered'
      kind    : checkbox
      v       : False
      cmd_param :
        dash        : ''
        delim       : ':='
    - name    : downsample_cloud
      desc    : downsample_cloud desc sample
      label   : 'downsample_cloud'
      kind    : checkbox
      v       : False
      cmd_param :
        dash        : ''
        delim       : ':='

    - name    : points_node
      desc    : points_node desc sample
      label   : 'input_points_node'
      kind    : str
      v       : points_raw
      cmd_param :
        dash        : ''
        delim       : ':='

    - name    : leaf_size
      desc    : leaf_size desc sample
      label   : 'leaf size'
      min       : 0
      max       : 1
      v       : 0.1
      cmd_param :
        dash        : ''
        delim       : ':='
    - name    : cluster_size_min
      desc    : cluster_size_min desc sample
      label   : 'cluster size minimum'
      min       : 0
      max       : 100000
      v       : 20
      cmd_param :
        dash        : ''
        delim       : ':='
    - name    : cluster_size_max
      desc    : cluster_size_max desc sample
      label   : 'cluster size maximum'
      min       : 0
      max       : 100000
      v       : 100000
      cmd_param :
        dash        : ''
        delim       : ':='
    - name    : clip_min_height
      desc    : clip_min_height desc sample
      label   : 'clip_min_height (~sensor height)'
      min       : -5
      max       : 5
      v       : -1.3
      cmd_param :
        dash        : ''
        delim       : ':='
    - name    : clip_max_height
      desc    : clip_max_height desc sample
      label   : 'clip_max_height (above sensor)'
      min       : 0
      max       : 5
      v       : 0.5
      cmd_param :
        dash        : ''
        delim       : ':='
    - name    : use_vector_map
      desc    : use_vector_map desc sample
      label   : 'use_vector_map'
      kind    : checkbox
      v       : True
      cmd_param :
        dash        : ''
        delim       : ':='
    - name    : vectormap_frame
      desc    : vectormap_frame desc sample
      label   : 'vectormap_frame'
      kind    : str
      v       : map
    - name    : remove_points_upto
      desc    : remove_points_upto desc sample
      label   : 'remove_points_upto (ignore points up to this distance)'
      min       : 0
      max       : 2.5
      v       : 0.0
      cmd_param :
        dash        : ''
        delim       : ':='
    - name    : keep_lanes
      desc    : keep_lanes desc sample
      label   : 'keep_only_lanes_points'
      kind    : checkbox
      v       : False
      cmd_param :
        dash        : ''
        delim       : ':='
    - name    : keep_lane_left_distance
      desc    : keep_lane_left_distance desc sample
      label   : 'keep_lane_left_distance'
      min       : 0
      max       : 100
      v       : 5.0
      cmd_param :
        dash        : ''
        delim       : ':='
    - name    : keep_lane_right_distance
      desc    : keep_lane_right_distance desc sample
      label   : 'keep_lane_right_distance'
      min       : 0
      max       : 100
      v       : 5.0
      cmd_param :
        dash        : ''
        delim       : ':='
    - name    : clustering_distances
      desc    : clustering_distances desc sample
      label   : 'clustering_distances (no spaces)'
      kind    : str
      v       : '[15,30,45,60]'
      cmd_param :
        dash        : ''
        delim       : ':='
    - name    : clustering_thresholds
      desc    : clustering_thresholds desc sample
      label   : 'clustering_thresholds (no spaces)'
      kind    : str
      v       : '[0.5,1.1,1.6,2.1,2.6]'
      cmd_param :
        dash        : ''
        delim       : ':='
    - name    : output_frame
      desc    : output_frame desc sample
      label   : 'output_frame'
      kind    : str
      v       : velodyne
      cmd_param :
        dash        : ''
        delim       : ':='
    - name    : cluster_merge_threshold
      desc    : cluster_merge_threshold desc sample
      label   : 'cluster_merge_threshold'
      min       : 0
      max       : 10
      v       : 1.5
      cmd_param :
        dash        : ''
        delim       : ':='
    - name      : sync
      kind      : hide
      v         : False
      cmd_param :
        dash        : ''
        delim       : ':='
        only_enable : True
    - name    : use_gpu
      desc    : use_gpu desc sample
      label   : 'use_gpu'
      kind    : checkbox
      v       : False
      cmd_param :
        dash        : ''
        delim       : ':='

  - name  : kf_contour_tracker
    vars  :
    - name : tracking_type
      desc : select the type of tracking
      label: Tracking Type
      kind : radio_box
      choices:
      - Associate Only
      - Simple Tracker
      - Contour Tracker
      descs :
      - Associate Only
      - Simple Tracker
      - Contour Tracker
      v   : 1
      cmd_param:
        dash     : ''
        delim    : ':='
    - name : vehicle_width
      desc : Ego vehicle width
      label: Vehicle Width
      min  : 0
      max  : 4
      v    : 1.8
      cmd_param:
        dash     : ''
        delim    : ':='
    - name : vehicle_length
      desc : Ego vehicle Length
      label: Vehicle Length
      min  : 0
      max  : 20
      v    : 4.2
      cmd_param:
        dash     : ''
        delim    : ':='
    - name : horizon
      desc : Tracking horizon
      label: Tracking Horizon
      min  : 0
      max  : 200
      v    : 120
      cmd_param:
        dash     : ''
        delim    : ':='
    - name : min_object_size
      desc : Minimum Object Size Filter
      label: Min Obj Size
      min  : 0
      max  : 1.0
      v    : 0.1
      cmd_param:
        dash     : ''
        delim    : ':='
    - name : max_object_size
      desc : Maximum Object Size Filter
      label: Max Obj Size
      min  : 0
      max  : 40
      v    : 20
      cmd_param:
        dash     : ''
        delim    : ':='
    - name : polygon_quarters
      desc : Number of Quarters
      label: Quarters Number
      min  : 4
      max  : 32
      v    : 8
      cmd_param:
        dash     : ''
        delim    : ':='
    - name : polygon_resolution
      desc : Object Polygon Contour resolution
      label: Polygon Resolution
      min  : 0.25
      max  : 5
      v    : 1
      cmd_param:
        dash     : ''
        delim    : ':='
    - name : max_association_distance
      desc : Maximum Distance for associating two objects
      label: Association Distance
      min  : 0.5
      max  : 10
      v    : 4
      cmd_param:
        dash     : ''
        delim    : ':='
    - name : max_association_size_diff
      desc : Maximum Distance difference between object to match
      label: Association Size Difference
      min  : 0.0
      max  : 5.0
      v    : 1.5
      cmd_param:
        dash     : ''
        delim    : ':='
    - name : max_remeber_time
      desc : Object Remember time for contour tracking
      label: Max Remember Time
      min  : 0.0
      max  : 10.0
      v    : 3.0
      cmd_param:
        dash     : ''
        delim    : ':='
    - name : trust_counter
      desc : number of appearance for object to be truster
      label: Trust Appearance Number
      min  : 1
      max  : 15
      v    : 4
      cmd_param:
        dash     : ''
        delim    : ':='
    - name : contours_circle_resolutions
      desc : Contour minimum circle size
      label: Contour Resolution
      min  : 1.0
      max  : 10
      v    : 4.0
      cmd_param:
        dash     : ''
        delim    : ':='

  - name  : gnss
    vars  :
    - name    : plane
      label   : 'Plane number: '
      kind    : menu
      choices : [ '1', '2', '3', '4', '5', '6', '7', '8', '9', '10', '11', '12', '13', '14', '15', '16', '17', '18', '19' ]
      choices_type : str
      v       : '7'
      cmd_param :
        dash        : ''
        delim       : ':='

  - name  : ndt
    topic : /config/ndt
    msg   : ConfigNdt
    vars  :
    - name  : init_pos_gnss
      desc  : init_pos_gnss desc sample
      kind  : radio_box
      choices:
      - Initial Pos
      - GNSS
      descs :
      - Initial Pos desc sample
      - GNSS desc sample
      v     : 1
    - name  : x
      desc  : x desc sample
      label : 'x:'
      v     : 0.0
    - name  : y
      desc  : y desc sample
      label : 'y:'
      v     : 0.0
    - name  : z
      desc  : z desc sample
      label : 'z:'
      v     : 0.0
    - name  : roll
      desc  : roll desc sample
      label : 'roll:'
      v     : 0.0
    - name  : pitch
      desc  : pitch desc sample
      label : 'pitch:'
      v     : 0.0
    - name  : yaw
      desc  : yaw desc sample
      label : 'yaw:'
      v     : 0.0
#    - name  : lidar_original
#      kind  : radio_box
#      choices:
#      - Lidar
#      - Original
#      v     : 1
#    - name  : max
#      label : 'Max:'
#      v     : 63
#    - name  : min
#      label : 'Min:'
#      v     : 0
#    - name  : layer
#      label : 'Layer:'
#      v     : 1
    - name  : use_predict_pose
      desc  : use_predict_pose desc sample
      label : Predict Pose
      kind  : radio_box
      choices: [ 'OFF', 'ON' ]
      descs  : [ 'OFF desc sample', 'ON desc sample' ]
      choices_style: h
      v     : 1
    - name  : error_threshold
      desc  : error_threshold desc sample
      label : Error Threshold
      min   : 0
      max   : 10
      v     : 1.0
    - name  : resolution
      desc  : resolution desc sample
      label : Resolution
      min   : 0
      max   : 10
      v     : 1.0
    - name  : step_size
      desc  : step_size desc sample
      label : Step Size
      min   : 0
      max   : 1
      v     : 0.1
    - name  : trans_epsilon
      desc  : trans_epsilon desc sample
      label : Transformation Epsilon
      min   : 0
      max   : 0.1
      v     : 0.01
    - name  : max_iterations
      desc  : max_iterations desc sample
      label : Maximum Iterations
      min   : 1
      max   : 300
      v     : 30
#    - name  : leaf_size
#      label : Leaf Size
#      min   : 0
#      max   : 10
#      v     : 2.0
#    - name  : angle_error
#      label : Angle Error
#      min   : -180.0
#      max   : 180.0
#      step  : 0.1
#      v     : 0
#    - name  : shift_x
#      label : Shift X
#      min   : -2.0
#      max   : 2.0
#      v     : 0
#    - name  : shift_y
#      label : Shift Y
#      min   : -2.0
#      max   : 2.0
#      v     : 0
#    - name  : shift_z
#      label : Shift Z
#      min   : -2.0
#      max   : 2.0
#      v     : 0
    - name      : sync
      kind      : hide
      v         : False
      cmd_param :
        dash        : ''
        delim       : ':='
        only_enable : True
    - name      : use_openmp
      desc      : use_openmp desc sample
      label     : Use OpenMP
      kind      : checkbox
      v         : False
      cmd_param :
        dash      : ''
        delim     : ':='
    - name      : use_fast_pcl
      desc      : use_fast_pcl desc sample
      label     : Use Fast PCL
      kind      : checkbox
      v         : False
      cmd_param :
        dash      : ''
        delim     : ':='
    - name      : use_gpu
      desc      : use_gpu desc sample
      label     : Use GPU
      kind      : checkbox
      v         : False
      cmd_param :
        dash      : ''
        delim     : ':='
    - name      : get_height
      desc      : get_height desc sample
      label     : Get Height
      kind      : checkbox
      v         : False
      cmd_param :
        dash      : ''
        delim     : ':='

  - name  : icp
    topic : /config/icp
    msg   : ConfigICP
    vars  :
    - name  : init_pos_gnss
      kind  : radio_box
      choices:
      - Initial Pos
      - GNSS
      v     : 1
    - name  : x
      label : 'x:'
      v     : 0.0
    - name  : y
      label : 'y:'
      v     : 0.0
    - name  : z
      label : 'z:'
      v     : 0.0
    - name  : roll
      label : 'roll:'
      v     : 0.0
    - name  : pitch
      label : 'pitch:'
      v     : 0.0
    - name  : yaw
      label : 'yaw:'
      v     : 0.0
    - name  : use_predict_pose
      label : Predict Pose
      kind  : radio_box
      choices: [ 'OFF', 'ON' ]
      choices_style: h
      v     : 1
    - name  : error_threshold
      label : Error Threshold
      min   : 0
      max   : 10
      v     : 1.0
    - name  : maximum_iterations
      label : Maximum Iterations
      min   : 10
      max   : 1000
      v     : 100
    - name  : transformation_epsilon
      label : Transformation Epsilon
      min   : 0.001
      max   : 0.1
      v     : 0.01
    - name  : max_correspondence_distance
      label : Max Correspondence Distance
      min   : 0.1
      max   : 10
      v     : 1.0
    - name  : euclidean_fitness_epsilon
      label : Euclidean Fitness Epsilon
      min   : 0.01
      max   : 10
      v     : 0.1
    - name  : ransac_outlier_rejection_threshold
      label : RANSAC Outlier Rejection Threshold
      min   : 0.1
      max   : 10
      step  : 0.1
      v     : 1.0
    - name      : sync
      kind      : hide
      v         : False
      cmd_param :
        dash        : ''
        delim       : ':='
        only_enable : True

  - name  : vel_pose_connect
    vars  :
    - name      : topic_pose_stamped
      desc      : topic_pose_stamped desc sample
      label     : /current_pose (geometry_msgs/PoseStamped)
      kind      : str
      v         : /ndt_pose
      cmd_param :
        dash    : ''
        delim   : ':='
    - name      : topic_twist_stamped
      desc      : topic_twist_stamped desc sample
      label     : /current_velocity (geometry_msgs/TwistStamped)
      kind      : str
      v         : /estimate_twist
      cmd_param :
         dash    : ''
         delim   : ':='
    - name    : sim_mode
      desc    : sim_mode desc sample
      label   : 'Simulation Mode'
      kind    : checkbox
      v       : False
      cmd_param:
        dash     : ''
        delim    : ':='

  - name  : waypoint_follower
    topic : /config/waypoint_follower
    msg   : ConfigWaypointFollower
    vars  :
    - name  : param_flag
      desc  : param_flag desc sample
      kind  : radio_box
      choices:
      - Waypoint
      - Dialog
      descs :
      - Waypoint desc sample
      - Dialog desc sample
      v     : 1
    - name  : velocity
      desc  : velocity desc sample
      label : Velocity
      min   : 0
      max   : 60
      v     : 5.0
    - name  : lookahead_distance
      desc  : lookahead_distance desc sample
      label : Lookahead Distance
      min   : 0
      max   : 30
      v     : 4.0
    - name  : lookahead_ratio
      desc  : lookahead_ratio desc sample
      label : lookahead_ratio
      min   : 0.0
      max   : 5.0
      v     : 2.0
    - name  : minimum_lookahead_distance
      desc  : minimum_lookahead_distance desc sample
      label : minimum_lookahead_distance
      min   : 0.0
      max   : 20.0
      v     : 6.0
    - name  : displacement_threshold
      desc  : displacement_threshold desc sample
      label : displacement_threshold
      min   : 0
      max   : 1.0
      v     : 0.0
    - name  : relative_angle_threshold
      desc  : relative_angle_threshold desc sample
      label : relative_angle_threshold
      min   : 0
      max   : 90
      v     : 0
    - name    : is_linear_interpolation
      desc    : linear_interpolate_mode desc sample
      label   : 'Linear Interpolation'
      kind    : checkbox
      v       : True
      cmd_param :
        dash        : ''
        delim       : ':='
    - name    : publishes_for_steering_robot
      desc    : linear_interpolate_mode desc sample
      label   : 'Publishes topic for steering robot'
      kind    : checkbox
      v       : False
      cmd_param :
        dash        : ''
        delim       : ':='

  - name  : obstacle_avoid
    vars  :
    - name  : avoidance
      desc  : if not checked, decide if we avoid by reading the current state
      label : Avoidance
      kind  : checkbox
      v     : False
      cmd_param:
        dash     : ''
        delim    : ':='
    - name      : avoid_distance
      desc      : Avoid distance from the obstacle
      label     : Avoid Distance (m)
      min       : 0.0
      max       : 50.0
      v         : 13.0
      cmd_param :
        dash      : ''
        delim     : ':='
    - name      : avoid_velocity_limit_mps
      desc      : if the current velocity exceeds this value, we do not avoid
      label     : Avoid Velocity Limit (m/s)
      min       : 0.0
      max       : 20.0
      v         : 4.0
      cmd_param :
        dash      : ''
        delim     : ':='

  - name  : velocity_set
    topic : /config/velocity_set
    msg   : ConfigVelocitySet
    vars  :
    - name  : use_crosswalk_detection
      desc  : use_crosswalk_detection desc sample
      label : Use Crosswalk Detection
      kind  : checkbox
      v     : False
      cmd_param:
        dash     : ''
        delim    : ':='
    - name  : enable_multiple_crosswalk_detection
      desc  : enable_multiple_crosswalk_detection desc sample
      label : Enable Multiple Crosswalk Detection
      kind  : checkbox
      v     : False
      cmd_param:
        dash     : ''
        delim    : ':='
    - name      : points_topic
      desc      : pointcloud2 topic for obstacle detection
      label     : Points Topic
      kind      : str
      v         : points_no_ground
      cmd_param :
        dash      : ''
        delim     : ':='
    - name  : others_distance
      desc  : others_distance desc sample
      label : Others Distance (m)
      min   : 0
      max   : 50
      v     : 15.0
    - name  : detection_range
      desc  : detection_range desc sample
      label : Detection Range (m)
      min   : 0
      max   : 10
      v     : 1.3
    - name  : deceleration_range
      desc  : deceleration_range desc sample
      label : Deceleration Range (m)
      min   : 0
      max   : 10
      v     : 0
    - name  : threshold_points
      desc  : threshold_points desc sample
      label : Points Threshold
      min   : 0
      max   : 30
      v     : 5
    - name  : detection_height_top
      desc  : detection_height_top desc sample
      label : Detection Height Top (m)
      min   : 0
      max   : 10
      v     : 0.1
    - name  : detection_height_bottom
      desc  : detection_height_bottom desc sample
      label : Detection Height Bottom (m)
      min   : -10
      max   : 0
      v     : -1.5
    - name  : deceleration
      desc  : deceleration desc sample
      label : Deceleration (m/s^2)
      min   : 0
      max   : 5
      v     : 0.7
    - name  : velocity_change_limit
      desc  : velocity_change_limit desc sample
      label : Velocity Change Limit (km/h)
      min   : 5
      max   : 40
      v     : 7.0
    - name  : temporal_waypoints_size
      desc  : temporal_waypoints_size desc sample
      label : Temporal Waypoints Size
      min   : 0
      max   : 150
      v     : 100.0

    - name : enablePlannerDynamicSwitch
      desc : Enable Planner dynamical switch
      label: Enable Planner dynamical switch
      kind : checkbox
      v    : False
      cmd_param:
        dash     : ''
        delim    : ':='

  - name  : lattice_velocity_set
    topic : /config/lattice_velocity_set
    msg   : ConfigLatticeVelocitySet
    vars  :
    - name  : use_crosswalk_detection
      desc  : use_crosswalk_detection desc sample
      label : Use Crosswalk Detection
      kind  : checkbox
      v     : False
      cmd_param:
        dash     : ''
        delim    : ':='
    - name  : others_distance
      desc  : others_distance desc sample
      label : Others Distance (m)
      min   : 0
      max   : 50
      v     : 15.0
    - name  : detection_range
      desc  : detection_range desc sample
      label : Detection Range (m)
      min   : 0
      max   : 10
      v     : 1.3
    - name  : deceleration_range
      desc  : deceleration_range desc sample
      label : Deceleration Range (m)
      min   : 0
      max   : 10
      v     : 0
    - name  : threshold_points
      desc  : threshold_points desc sample
      label : Points Threshold
      min   : 0
      max   : 30
      v     : 15
    - name  : detection_height_top
      desc  : detection_height_top desc sample
      label : Detection Height Top (m)
      min   : 0
      max   : 10
      v     : 0.1
    - name  : detection_height_bottom
      desc  : detection_height_bottom desc sample
      label : Detection Height Bottom (m)
      min   : -10
      max   : 0
      v     : -1.5
    - name  : deceleration
      desc  : deceleration desc sample
      label : Deceleration (m/s^2)
      min   : 0
      max   : 5
      v     : 0.7
    - name  : velocity_change_limit
      desc  : velocity_change_limit desc sample
      label : Velocity Change Limit (km/h)
      min   : 5
      max   : 40
      v     : 7.0
    - name  : temporal_waypoints_size
      desc  : temporal_waypoints_size desc sample
      label : Temporal Waypoints (m)
      min   : 0
      max   : 150
      v     : 100.0


  - name  : lane_follower_trajgen
    topic : /config/waypoint_follower
    msg   : ConfigWaypointFollower
    vars  :
    - name  : param_flag
      desc  : param_flag desc sample
      kind  : radio_box
      choices:
      - Waypoint
      - Dialog
      descs :
      - Waypoint desc sample
      - Dialog desc sample
      v     : 1
    - name  : velocity
      desc  : velocity desc sample
      label : Velocity
      min   : 0
      max   : 60
      v     : 5.0
    - name  : lookahead_distance
      desc  : lookahead_distance desc sample
      label : Lookahead Distance
      min   : 0
      max   : 30
      v     : 4.0
    - name  : lookahead_ratio
      desc  : lookahead_ratio desc sample
      label : lookahead_ratio
      min   : 1.0
      max   : 5.0
      v     : 2.0
    - name  : minimum_lookahead_distance
      desc  : minimum_lookahead_distance desc sample
      label : minimum_lookahead_distance
      min   : 2.0
      max   : 10.0
      v     : 6.0
    - name    : sim_mode
      desc    : sim_mode desc sample
      label   : 'Simulation Mode'
      kind    : checkbox
      v       : False
      cmd_param :
        dash        : ''
        delim       : ':='
    - name    : prius_mode
      desc    : prius_mode desc sample
      label   : 'Prius Mode'
      kind    : checkbox
      v       : False
      cmd_param :
        dash        : ''
        delim       : ':='
    - name    : mkz_mode
      desc    : mkz_mode desc sample
      label   : 'MKZ Mode'
      kind    : checkbox
      v       : False
      cmd_param :
        dash        : ''
        delim       : ':='

  - name  : twist_filter
    topic : /config/twist_filter
    msg   : ConfigTwistFilter
    vars  :
    - name    : lateral_accel_limit
      desc    : lateral_accel_limit  desc sample
      label   : 'lateral_accel_limit :'
      min   : 0
      max   : 5.0
      v         : 0.8
    - name    : lowpass_gain_linear_x
      desc    : lowpass_gain_linear_x  desc sample
      label   : 'lowpass_gain_linear_x :'
      min   : 0
      max   : 1.0
      v         : 0.0
    - name    : lowpass_gain_angular_z
      desc    : lowpass_gain_angular_z  desc sample
      label   : 'lowpass_gain_angular_z :'
      min   : 0
      max   : 1.0
      v         : 0.0

  - name  : wf_simulator
    vars  :
    - name    : initialize_source
      desc    : initialize_source desc sample
      label   : Initialize Source
      kind    : radio_box
      choices : ['Rviz','ndt_localizer','GNSS']
      descs   : ['Rviz desc sample', 'ndt_localizer desc sample', 'GNSS desc sample']
      choices_type : str
      v       : Rviz
      cmd_param:
        dash     : ''
        delim    : ':='
    - name      : accel_rate
      desc      :
      label   : 'accel_rate(m/s^2) :'
      v         : 1.0
      cmd_param :
        dash        : ''
        delim       : ':='
    - name      : position_error
      desc      :
      label   : 'position_error(m) :'
      v         : 0.0
      cmd_param :
        dash        : ''
        delim       : ':='
    - name      : angle_error
      desc      :
      label   : 'angle_error(degree) :'
      v         : 0.0
      cmd_param :
        dash        : ''
        delim       : ':='

  - name  : planner_selector
    topic : /config/PlannerSelector
    msg   : ConfigPlannerSelector
    vars  :
    - name : latency_num
      desc : latency_num
      label: latency_num
      min  : 0
      max  : 200
      v    : 10
    - name : waypoints_num
      desc : waypoints_num
      label: waypoints_num
      min  : 0
      max  : 30
      v    : 8
    - name : convergence_num
      desc : convergence_num
      label: convergence_num
      min  : 0.0
      max  : 30.0
      v    : 2.0

  - name  : decision_maker
    topic : /config/decision_maker
    msg   : ConfigDecisionMaker
    vars  :
    - name : enable_force_state_change
      desc : enable force state change flag
      label: enable_force_state_change
      kind : checkbox
      v    : False
    - name : enable_display_marker
      desc : enable display marker flag
      label: enable_display_marker
      kind : checkbox
      v    : False
<<<<<<< HEAD
    - name : MainState_ChangeFlag
      desc : Forcibly change state if enable force change flags.
      label: MainState_ChangeFlag
      kind : radio_box
      choices:
      - NOT_CHANGE
      - START_State
      - INITIAL_State
      - LOCATE_VEHICLE_State
      - DRIVE_State
      - MISSION_COMPLETE_State
      - EMERGENCY_State
      v   : 0
    - name : SubState_Acc_ChangeFlag
      desc : Forcibly change state if enable force change flags.
      label: SubState_Acc_ChangeFlag
      kind : radio_box
      choices:
      - NOT_CHANGE
      - ACC_ACCELERATION_State
      - ACC_DECELERATION_State
      - ACC_KEEP_State
      v   : 0
    - name : SubState_Str_ChangeFlag
      desc : Forcibly change state if enable force change flags.
      label: SubState_Str_ChangeFlag
      kind : radio_box
      choices:
      - NOT_CHANGE
      - STR_STRAIGHT_State
      - STR_LEFT_State
      - STR_RIGHT_State
      v   : 0
    - name : SubState_Behavior_ChangeFlag
      desc : Forcibly change state if enable force change flags.
      label: SubState_Behavior_ChangeFlag
      kind : radio_box
      choices:
      - NOT_CHANGE
      - BEHAVIOR_LANECHANGE_LEFT_State
      - BEHAVIOR_LANECHANGE_RIGHT_State
      - BEHAVIOR_LANECHANGE_OBSTACLE_AVOIDANCE_State
      v   : 0
    - name : SubState_Perception_ChangeFlag
      desc : Forcibly change state if enable force change flags.
      label: SubState_Perception_ChangeFlag
      kind : radio_box
      choices:
      - NOT_CHANGE
      - DETECT_OBSTACLE_STATE
      - DETECT_STOPLINE_STATE
      - DETECT_TRAFFICLIGHT_STATE
      v   : 0
=======
>>>>>>> cab6a1f6
    - name : convergence_threshold
      desc : Convergence threshold to DRIVE_STATE from LOCATE_VEHICLE_STATE.(Meter)
      label: convergence_threshold
      min  : 0.0
      max  : 10.0
      v    : 0.01
    - name : convergence_count
      desc : Number of values used for convergence determination
      label: convergence_count
      min  : 1
      max  : 30
      v    : 5
    - name : target_waypoint
      desc : decision maker load wp_state except stopline by target_waypoint
      label: target_waypoint
      min  : 0
      max  : 50
      v    : 14
    - name : stopline_target_waypoint
      desc : stopline
      label: stopline_target_waypoint
      min  : 0
      max  : 50
      v    : 10
    - name : shift_width
      desc : lane shift width
      label: shift_width
      min  : -5.0
      max  : 5.0
      v    : 1.0
    - name : points_topic
      desc : points_topic
      kind : str
      v    : /points_lanes
      cmd_param:
              dash : ''
              delim: ':='


  - name  : car_kf
    topic : /config/car_kf
    msg   : ConfigCarKf
    vars  :
    - name  : initial_lifespan
      desc  : initial_lifespan desc sample
      label : Initial Lifespan
      min   : 1
      max   : 100
      v     : 4
    - name  : default_lifespan
      desc  : default_lifespan desc sample
      label : Default Lifespan
      min   : 1
      max   : 100
      v     : 8
    - name  : noise_covariance
      desc  : noise_covariance desc sample
      label : Noise Covariance
      min   : 1
      max   : 1000
      v     : 1.0
    - name  : measurement_noise_covariance
      desc  : measurement_noise_covariance desc sample
      label : Measurement Noise Covariance
      min   : 1
      max   : 1000
      v     : 25.0
    - name  : error_estimate_covariance
      desc  : error_estimate_covariance desc sample
      label : Error estimate covariance
      min   : 1
      max   : 10000000
      v     : 1000000.0
    - name  : percentage_of_overlapping
      desc  : percentage_of_overlapping desc sample
      label : Percentage of Overlapping
      min   : 0
      max   : 100
      v     : 0.0
    - name  : orb_features
      desc  : orb_features desc sample
      label : Number of ORB features
      min   : 500
      max   : 5000
      v     : 2000
    - name  : use_orb
      desc  : use_orb desc sample
      label : Use ORB Matching?
      min   : 0
      max   : 1
      v     : 0

    - name     : car
      desc     : car desc sample
      label    : Car
      kind     : checkbox
      v        : True
      cmd_param:
        dash     : ''
        delim    : ':='
    - name     : pedestrian
      desc     : pedestrian desc sample
      label    : Pedestrian
      kind     : checkbox
      v        : False
      cmd_param:
        dash     : ''
        delim    : ':='
    - name         : camera_id
      desc         : camera_id desc sample
      kind         : menu
      label        : Camera ID
      choices_type : str
      v            : ''
      cmd_param    :
        dash         : ''
        delim        : ':='
        only_enable  : True
    - name      : sync
      kind      : hide
      v         : False
      cmd_param :
        dash        : ''
        delim       : ':='
        only_enable : True

  - name  : pedestrian_kf
    topic : /config/pedestrian_kf
    msg   : ConfigPedestrianKf
    vars  :
    - name  : initial_lifespan
      desc  : initial_lifespan desc sample
      label : Initial Lifespan
      min   : 1
      max   : 100
      v     : 4
    - name  : default_lifespan
      desc  : default_lifespan desc sample
      label : Default Lifespan
      min   : 1
      max   : 100
      v     : 8
    - name  : noise_covariance
      desc  : noise_covariance desc sample
      label : Noise Covariance
      min   : 1
      max   : 1000
      v     : 1.0
    - name  : measurement_noise_covariance
      desc  : measurement_noise_covariance desc sample
      label : Measurement Noise Covariance
      min   : 1
      max   : 1000
      v     : 25.0
    - name  : error_estimate_covariance
      desc  : error_estimate_covariance desc sample
      label : Error estimate covariance
      min   : 1
      max   : 10000000
      v     : 1000000.0
    - name  : percentage_of_overlapping
      desc  : percentage_of_overlapping desc sample
      label : Percentage of Overlapping
      min   : 0
      max   : 100
      v     : 0.0
    - name  : orb_features
      desc  : orb_features desc sample
      label : Number of ORB features
      min   : 500
      max   : 5000
      v     : 2000
    - name  : use_orb
      desc  : use_orb desc sample
      label : Use ORB Matching?
      min   : 0
      max   : 1
      v     : 0

  - name : obj_reproj
    vars :
    - name     : car
      desc     : car desc sample
      label    : Car
      kind     : checkbox
      v        : True
      cmd_param:
        dash     : ''
        delim    : ':='
    - name     : pedestrian
      desc     : pedestrian desc sample
      label    : Pedestrian
      kind     : checkbox
      v        : False
      cmd_param:
        dash     : ''
        delim    : ':='
    - name         : camera_id
      desc         : camera_id desc sample
      kind         : menu
      label        : Camera ID
      choices_type : str
      v            : ''
      cmd_param    :
        dash         : ''
        delim        : ':='
        only_enable  : True
    - name      : sync
      kind      : hide
      v         : False
      cmd_param :
        dash        : ''
        delim       : ':='
        only_enable : True

  - name : obj_fusion
    vars :
    - name     : car
      desc     : car desc sample
      label    : Car
      kind     : checkbox
      v        : True
      cmd_param:
        dash     : ''
        delim    : ':='
    - name     : pedestrian
      desc     : pedestrian desc sample
      label    : Pedestrian
      kind     : checkbox
      v        : False
      cmd_param:
        dash     : ''
        delim    : ':='
    - name      : sync
      kind      : hide
      v         : False
      cmd_param :
        dash        : ''
        delim       : ':='
        only_enable : True

  - name : feat_proj
    topic: /config/adjust_xy
    msg  : adjust_xy
    vars :
    - name : x
      desc : x desc sample
      label: x
      min  : -100
      max  : 100
      v    : 0
    - name : y
      desc : y desc sample
      label: y
      min  : -100
      max  : 100
      v    : 0
    - name         : camera_id
      desc         : camera_id desc sample
      kind         : menu
      label        : Camera ID
      choices_type : str
      v            : ''
      cmd_param    :
        dash         : ''
        delim        : ':='
        only_enable  : True

  - name : region_tlr
    topic: /config/superimpose
    msg  : Bool
    vars :
    - name  : data
      desc  : data desc sample
      label : Display superimpose result
      kind  : checkbox
      v     : False
    - name         : camera_id
      desc         : camera_id desc sample
      kind         : menu
      label        : Camera ID
      choices_type : str
      v            : ''
      cmd_param    :
        dash         : ''
        delim        : ':='
        only_enable  : True

  - name : region_tlr_ssd
    vars :
    - name         : camera_id
      desc         : camera_id desc sample
      kind         : menu
      label        : Camera ID
      choices_type : str
      v            : ''
      cmd_param    :
        dash         : ''
        delim        : ':='
        only_enable  : True

  - name  : traffic_light
    vars :
    - name      : file
      desc      : file desc sample
      kind      : path
      path_type : dir
      v         : /tmp
      cmd_param :
        dash        : ''
        delim       : ':='

  - name  : lane_navi
    vars  :
    - name      : velocity
      desc      : velocity desc sample
      label     : Velocity (km/h)
      min       : 0
      max       : 200
      v         : 40.0
      cmd_param :
        dash        : ''
        delim       : ':='
    - name      : output_file
      desc      : output_file desc sample
      label     : Output File
      kind      : path
      path_type : save
      v         : /tmp/lane_waypoint.csv
      cmd_param :
        dash        : ''
        delim       : ':='

  - name  : lane_rule
    topic : /config/lane_rule
    msg   : ConfigLaneRule
    vars  :
    - name      : acceleration
      desc      : acceleration desc sample
      label     : Acceleration (m/s^2)
      min       : 0
      max       : 100
      v         : 1.0
    - name      : stopline_search_radius
      desc      : stopline_search_radius desc sample
      label     : Stopline Search Radius (m)
      min       : 0
      max       : 100
      v         : 1.0
    - name      : number_of_zeros_ahead
      desc      : number_of_zeros_ahead desc sample
      label     : Number of Zeros Ahead
      min       : 0
      max       : 100
      v         : 0
    - name      : number_of_zeros_behind
      desc      : number_of_zeros_behind desc sample
      label     : Number of Zeros Behind
      min       : 0
      max       : 100
      v         : 0
    - name      : number_of_smoothing_count
      desc      : number_of_smoothing_count behind desc sample
      label     : number_of_smoothing_count
      min       : 0
      max       : 10
      v         : 0

  - name  : lane_stop
    topic : /light_color_managed
    msg   : traffic_light
    no_save_vars : [ lane_stop ]
    vars  :
    - name  : traffic_light
      desc  : traffic_light desc sample
      v     : 1
    - name  : lane_stop
      v     : False

  - name  : lane_select
    topic : /config/lane_select
    msg   : ConfigLaneSelect
    vars  :
    - name      : distance_threshold_neighbor_lanes
      desc      : distance_threshold_neighbor_lanes desc sample
      label     : Distance threshold to neighbor lanes (m)
      min       : 1.0
      max       : 10.0
      v         : 5.0
    - name      : lane_change_interval
      desc      : lane_change_interval desc sample
      label     : Lane Change Interval After Lane merge (m)
      min       : 1.0
      max       : 50.0
      v         : 10.0
    - name      : lane_change_target_ratio
      desc      : lane_change_target_ratio desc sample
      label     : Lane Change Target Ratio
      min       : 0
      max       : 20
      v         : 5.0
    - name      : lane_change_target_minimum
      desc      : lane_change_target_minimum desc sample
      label     : Lane Change Target Minimum (m)
      min       : 2.0
      max       : 30.0
      v         : 10.0
    - name      : vector_length_hermite_curve
      desc      : vector_length_hermite_curve desc sample
      label     : Vector Length of Hermite Curve (m)
      min       : 1.0
      max       : 50
      v         : 10.0
    - name : enablePlannerDynamicSwitch
      desc : Enable Planner dynamical switch
      label: Enable Planner dynamical switch
      kind : checkbox
      v    : False
      cmd_param:
        dash     : ''
        delim    : ':='

  - name  : astar_navi
    vars  :
    - name  : use_back
      desc  : Use reverse motion for planning
      label : Use Reverse Motion
      kind  : checkbox
      v     : False
      cmd_param:
        dash     : ''
        delim    : ':='
    - name      : waypoint_velocity_kmph
      desc      : Velocity of planned waypoints
      label     : Waypoint Velocity
      min       : 0.0
      max       : 40.0
      v         : 5.0
      cmd_param :
        dash      : ''
        delim     : ':='

  - name  : way_planner
    vars  :
    - name : enableLaneChange
      desc : global plan extended by lane changes
      label: Enable Lane Changing
      kind : checkbox
      v    : False
      cmd_param:
        dash     : ''
        delim    : ':='
    - name : enableReplan
      desc : infinite replanning to multiple goals including the start position
      label: Enable Replanning
      kind : checkbox
      v    : False
      cmd_param:
        dash     : ''
        delim    : ':='
    - name : enableHMI
      desc : Enable connection to Human Machine Interface (HMI)
      label: Enable HMI
      kind : checkbox
      v    : False
      cmd_param:
        dash     : ''
        delim    : ':='
    - name : velocitySource
      desc : Select vehicle velocities source
      label: Velocities Source
      kind : radio_box
      choices:
      - Odometry
      - Autoware
      - Car Info
      descs :
      - Odometry Standard Message
      - Autoware's current_velocities
      - From Sockets Car Info
      v   : 1
      cmd_param:
        dash     : ''
        delim    : ':='
    - name : pathDensity
      desc : distance between each two waypoints
      label: Path Density
      min  : 0.1
      max  : 3.0
      v    : 0.75
      cmd_param:
        dash     : ''
        delim    : ':='
    - name : enableSmoothing
      desc : smooth and fix global path
      label: Enable Smoothing
      kind : checkbox
      v    : False
      cmd_param:
        dash     : ''
        delim    : ':='
    - name : mapSource
      desc : select map source
      label: Map Source
      kind : radio_box
      choices:
      - Autoware
      - Folder
      - KML
      descs :
      - use Autoware Map
      - custom read from folder
      - custom read from kml file
      v   : 0
      cmd_param:
        dash     : ''
        delim    : ':='
    - name : mapFileName
      desc : select kml map file if applicable
      label: Map File
      kind : path
      cmd_param:
        dash     : ''
        delim    : ':='
  - name  : dp_planner
    vars  :
    - name : enabTrajectoryVelocities
      desc : Enable Use Pure Pursuit
      label: Use Pure Pursuit
      kind : checkbox
      v    : True
      cmd_param:
        dash     : ''
        delim    : ':='
    - name : enableOutsideControl
      desc : Enable User Input Control
      label: Enable user control
      kind : checkbox
      v    : False
      cmd_param:
        dash     : ''
        delim    : ':='
    - name : enableObjectTracking
      desc : Enable Planner KF Tracker
      label: Enable Tracking
      kind : checkbox
      v    : True
      cmd_param:
        dash     : ''
        delim    : ':='
    - name : velocitySource
      desc : Select vehicle velocities source
      label: Velocities Source
      kind : radio_box
      choices:
      - Odometry
      - Autoware
      - Car Info
      descs :
      - Odometry Standard Message
      - Autoware's current_velocities
      - From Sockets Car Info
      v   : 1
      cmd_param:
        dash     : ''
        delim    : ':='
    - name : pathDensity
      desc : distance between each two waypoints
      label: Path Density
      min  : 0.1
      max  : 3.0
      v    : 0.5
      cmd_param:
        dash     : ''
        delim    : ':='
    - name : maxVelocity
      desc : maximum allowed velocity in meter/second
      label: Max Velocity
      min  : 0.0
      max  : 20.0
      v    : 3.0
      cmd_param:
        dash     : ''
        delim    : ':='
    - name : maxLocalPlanDistance
      desc : max length of the local plan
      label: Plan Ditance
      min  : 10.0
      max  : 150.0
      v    : 60.0
      cmd_param:
        dash     : ''
        delim    : ':='
    - name : samplingTipMargin
      desc : Car Tip Initial Margin
      label: Tip Margin
      min  : 2.5
      max  : 10.0
      v    : 4.0
      cmd_param:
        dash     : ''
        delim    : ':='
    - name : samplingOutMargin
      desc : Roll In Margin
      label: Roll In Margin
      min  : 5.0
      max  : 30.0
      v    : 12.0
      cmd_param:
        dash     : ''
        delim    : ':='
    - name : rollOutDensity
      desc : Roll outs density
      label: Horizontal Density
      min  : 0.1
      max  : 2.0
      v    : 0.5
      cmd_param:
        dash     : ''
        delim    : ':='
    - name : rollOutsNumber
      desc : Number of roll outs
      label: Rollouts Number
      min  : 0
      max  : 20
      v    : 4
      cmd_param:
        dash     : ''
        delim    : ':='
    - name : enableFollowing
      desc : Enable stop and follow obstacles
      label: Enable Following
      kind : checkbox
      v    : True
      cmd_param:
        dash     : ''
        delim    : ':='
    - name : enableSwerving
      desc : Enable avoidance inside the lane
      label: Enable Avoidance
      kind : checkbox
      v    : True
      cmd_param:
        dash     : ''
        delim    : ':='
    - name : minFollowingDistance
      desc : Distance to start follow Next Car
      label: Follow Distance
      min  : 10.0
      max  : 50.0
      v    : 30.0
      cmd_param:
        dash     : ''
        delim    : ':='
    - name : minDistanceToAvoid
      desc : Avoidance and Following threshold Distance
      label: Avoiding Distance
      min  : 6.0
      max  : 30.0
      v    : 15.0
      cmd_param:
        dash     : ''
        delim    : ':='
    - name : maxDistanceToAvoid
      desc : Distance to give up avoidance
      label: Avoidance Limit
      min  : 1.0
      max  : 6.0
      v    : 4.0
      cmd_param:
        dash     : ''
        delim    : ':='
    - name : enableStopSignBehavior
      desc : Enable stop sign check
      label: Enable Stop Sign Stop
      kind : checkbox
      v    : TRUE
      cmd_param:
        dash     : ''
        delim    : ':='
    - name : enableTrafficLightBehavior
      desc : Enable traffic light check
      label: Enable Traffic Light
      kind : checkbox
      v    : TRUE
      cmd_param:
        dash     : ''
        delim    : ':='
    - name : enableLaneChange
      desc : Enable Lane Change
      label: Enable Lane Change
      kind : checkbox
      v    : False
      cmd_param:
        dash     : ''
        delim    : ':='
    - name : horizontalSafetyDistance
      desc : Horizontal Safety Distance
      label: Lateral Safety
      min : 0.2
      max : 2.0
      v   : 1.0
      cmd_param:
        dash     : ''
        delim    : ':='
    - name : verticalSafetyDistance
      desc : Vertical Safety Distance
      label: Longitudinal Safety
      min : 0.5
      max : 4.0
      v   : 1.0
      cmd_param:
        dash     : ''
        delim    : ':='
    - name : mapFileName
      desc : select kml map file if applicable
      label: Map File
      kind : path
      cmd_param:
        dash     : ''
        delim    : ':='
    - name : mapSource
      desc : select map source
      label: Map Source
      kind : radio_box
      choices:
      - Autoware
      - Folder
      - KML
      descs :
      - use Autoware Map
      - custom read from folder
      - custom read from kml file
      v   : 0
      cmd_param:
        dash     : ''
        delim    : ':='
    - name : enablePlannerDynamicSwitch
      desc : Enable Planner dynamical switch
      label: Enable Planner dynamical switch
      kind : checkbox
      v    : False
      cmd_param:
        dash     : ''
        delim    : ':='
  - name  : ff_waypoint_follower
    vars  :
    - name : maxVelocity
      desc : maximum allowed velocity in
      label: Max Velocity
      min  : 0.0
      max  : 20.0
      v    : 3.0
      cmd_param:
        dash     : ''
        delim    : ':='
    - name : steeringDelay
      desc : Steering wheel average delay
      label: Steering Delay
      min  : 0.0
      max  : 2.0
      v    : 0.85
      cmd_param:
        dash     : ''
        delim    : ':='
    - name : minPursuiteDistance
      desc : Minimum Follow Point Distance
      label: Follow Distance
      min  : 0.0
      max  : 5.0
      v    : 2.5
      cmd_param:
        dash     : ''
        delim    : ':='
    - name : steerGainKP
      desc : Gain proportional component
      label: KP
      min  : 0.0
      max  : 1.0
      v    : 0.07
      cmd_param:
        dash     : ''
        delim    : ':='
    - name : steerGainKI
      desc : Gain integral component
      label: KI
      min  : 0.0
      max  : 1.0
      v    : 0.02
      cmd_param:
        dash     : ''
        delim    : ':='
    - name : steerGainKD
      desc : Gain Defferential component
      label: KD
      min  : 0.0
      max  : 1.0
      v    : 0.01
      cmd_param:
        dash     : ''
        delim    : ':='
    - name : signal
      desc : To what component should the control signal be sent
      label: Control Signal
      kind : radio_box
      choices:
      - Simulation
      - Vehicle
      - Autoware
      - Robot
      descs :
      - Simulation Mode
      - Vehicle
      - Autoware Other Nodes
      - Smaller Robot
      v   : 0
      cmd_param:
        dash     : ''
        delim    : ':='
  - name  : op_trajectory_generator
    vars  :
    - name : pathDensity
      desc : distance between each two waypoints
      label: Path Density
      min  : 0.1
      max  : 3.0
      v    : 0.5
      cmd_param:
        dash     : ''
        delim    : ':='
    - name : samplingTipMargin
      desc : Car Tip Initial Margin
      label: Tip Margin
      min  : 2.5
      max  : 10.0
      v    : 4.0
      cmd_param:
        dash     : ''
        delim    : ':='
    - name : samplingOutMargin
      desc : Roll In Margin
      label: Roll In Margin
      min  : 5.0
      max  : 30.0
      v    : 12.0
      cmd_param:
        dash     : ''
        delim    : ':='
    - name : rollOutDensity
      desc : Roll outs density
      label: Horizontal Density
      min  : 0.1
      max  : 2.0
      v    : 0.5
      cmd_param:
        dash     : ''
        delim    : ':='
    - name : rollOutsNumber
      desc : Number of roll outs
      label: Rollouts Number
      min  : 0
      max  : 20
      v    : 4
      cmd_param:
        dash     : ''
        delim    : ':='
  - name  : waypoint_saver
    vars  :
    - name      : save_filename
      desc      : save_filename desc sample
      label     : Save File
      kind      : path
      path_type : save
      v         : '/tmp/saved_waypoints.csv'
      cmd_param :
        var_name    : save_finename
        dash        : ''
        delim       : ':='
    - name  : save_velocity
      descs : When you save the velocity in each waypoints, Please check if /current_velocity is publishing
      label : Save /current_velocity
      kind    : checkbox
      v       : False
      cmd_param :
        dash        : ''
        delim       : ':='
    - name      : interval
      desc      : interval desc sample
      label     : Interval
      v         : 1.0
      cmd_param :
        dash        : ''
        delim       : ':='

  - name  : waypoint_clicker
    vars  :
    - name      : velocity
      desc      : velocity desc sample
      label     : Velocity (km/h)
      min       : 0
      max       : 200
      v         : 40.0
      rosparam  : /waypoint_clicker/velocity
    - name      : output_file
      desc      : output_file desc sample
      label     : Output File
      kind      : path
      path_type : save
      v         : /tmp/lane_waypoint.csv
      rosparam  : /waypoint_clicker/output_file

  - name  : waypoint_loader
    vars  :
    - name      : multi_lane_csv
      desc      : driving_lane_csv desc sample
      label     : Multi Lane
      kind      : path
      path_type : multi
      v         : /tmp/driving_lane.csv
      cmd_param :
        dash        : ''
        delim       : ':='
    - name      : decelerate
      desc      : decelerate   desc sample
      label   : 'decelerate :'
      v         : 1.0
      cmd_param :
        dash        : ''
        delim       : ':='
<<<<<<< HEAD
    - name      : use_velocity_visualizer
      desc      : velocity visualizer desc sample
      label     : Velocity Visualizer
      kind      : checkbox
      v         : False
      cmd_param :
        var_name    : use_velocity_visualizer
=======
    - name      : disableDecisionMaker
      desc      : if you not check this, you have to run a decisionmaker node.
      label     : 'disableDecisionMaker'
      kind      : checkbox
      v         : true
      cmd_param :
        dash        : ''
        delim       : ':='
    - name      : disableVelocitySmoothing
      desc      : sample.
      label     : 'disableVelocitySmoothing'
      kind      : checkbox
      v         : false
      cmd_param :
>>>>>>> cab6a1f6
        dash        : ''
        delim       : ':='

  - name  : ndt_mapping
    topic : /config/ndt_mapping
    msg   : ConfigNdtMapping
    flags : [ no_init_update ]
    vars  :
    - name      : resolution
      desc      : Cell Size while mapping using ND (meters) (default 1.0)
      label     : Resolution
      min       : 0.0
      max       : 10.0
      v         : 1.0
    - name      : step_size
      desc      : Increment value between iterations while matching (default 0.1)
      label     : Step Size
      min       : 0.0
      max       : 1.0
      v         : 0.1
    - name      : trans_epsilon
      desc      : Value to decide convergence between iterations (meters) (default 0.01)
      label     : Transformation Epsilon
      min       : 0.0
      max       : 0.1
      v         : 0.01
    - name      : max_iterations
      desc      : Maximum number of iterations before stopping matching (default 30)
      label     : Maximum Iterations
      min       : 1
      max       : 300
      v         : 30
    - name      : leaf_size
      desc      : Voxel Grid Size of the input scan (downsampling) (default 1.0)
      label     : Leaf Size
      min       : 0.0
      max       : 10.0
      v         : 1.0
    - name      : min_scan_range
      desc      : Ignore points closer than this value (meters) (default 5.0)
      label     : Minimum Scan Range
      min       : 0.0
      max       : 30.0
      v         : 5.0
    - name      : min_add_scan_shift
      desc      : Minimum distance between points to be added to the final map (default 1.0)
      label     : Minimum Add Scan Shift
      min       : 0.0
      max       : 10.0
      v         : 1.0
    - name      : use_imu
      desc      : Use IMU to try to reduce errors
      label     : Use IMU
      kind      : checkbox
      v         : False
      cmd_param :
        dash      : ''
        delim     : ':='
    - name      : imu_topic
      desc      : IMU raw data source topic
      label     : imu_topic
      v         : /imu_raw
      kind      : str
      cmd_param :
        dash      : ''
        delim     : ':='
    - name      : use_odom
      desc      : Use Odometry to try to reduce errors (read from /odom_pose)
      label     : Use Odometry
      kind      : checkbox
      v         : False
      cmd_param :
        dash      : ''
        delim     : ':='
    - name      : imu_upside_down
      desc      : Check if the IMU coordinate system is pointing downwards
      label     : Inverted IMU
      kind      : checkbox
      v         : False
      cmd_param :
        dash      : ''
        delim     : ':='

    - name      : use_openmp
      desc      : Use OpenMP to accelerate computation
      label     : Use OpenMP
      kind      : checkbox
      v         : False
      cmd_param :
        dash      : ''
        delim     : ':='
    - name      : use_fast_pcl
      desc      : use_fast_pcl desc sample
      label     : Use Fast PCL
      kind      : checkbox
      v         : False
      cmd_param :
        dash      : ''
        delim     : ':='
    - name      : use_gpu
      desc      : Use GPU to accelerate computation
      label     : Use GPU
      kind      : checkbox
      v         : False
      cmd_param :
        dash      : ''
        delim     : ':='


  - name  : approximate_ndt_mapping
    topic : /config/approximate_ndt_mapping
    msg   : ConfigApproximateNdtMapping
    flags : [ no_init_update ]
    vars  :
    - name      : resolution
      desc      : Cell Size while mapping using ND (meters) (default 1.0)
      label     : Resolution
      min       : 0.0
      max       : 10.0
      v         : 1.0
    - name      : step_size
      desc      : Increment value between iterations while matching (default 0.1)
      label     : Step Size
      min       : 0.0
      max       : 1.0
      v         : 0.1
    - name      : trans_epsilon
      desc      : Value to decide convergence between iterations (meters) (default 0.01)
      label     : Transformation Epsilon
      min       : 0.0
      max       : 0.1
      v         : 0.01
    - name      : max_iterations
      desc      : Maximum number of iterations before stopping matching (default 30)
      label     : Maximum Iterations
      min       : 1
      max       : 300
      v         : 30
    - name      : leaf_size
      desc      : Voxel Grid Size of the input scan (downsampling) (default 1.0)
      label     : Leaf Size
      min       : 0.0
      max       : 10.0
      v         : 1.0
    - name      : min_scan_range
      desc      : Ignore points closer than this value (meters) (default 5.0)
      label     : Minimum Scan Range
      min       : 0.0
      max       : 30.0
      v         : 5.0
    - name      : min_add_scan_shift
      desc      : Minimum distance between points to be added to the final map (default 1.0)
      label     : Minimum Add Scan Shift
      min       : 0.0
      max       : 10.0
      v         : 1.0
    - name      : max_submap_size
      desc      : SubMap Size in meters before dumping to file and release memory.
      label     : Submap Size
      min       : 0.0
      max       : 1000
      v         : 100.0
    - name      : use_imu
      desc      : Use IMU to try to reduce errors
      label     : Use IMU
      kind      : checkbox
      v         : False
      cmd_param :
        dash      : ''
        delim     : ':='
    - name      : imu_topic
      desc      : IMU raw data source topic
      label     : imu_topic
      v         : /imu_raw
      kind      : str
      cmd_param :
        dash      : ''
        delim     : ':='
    - name      : use_odom
      desc      : Use Odometry to try to reduce errors (read from /odom_pose)
      label     : Use Odometry
      kind      : checkbox
      v         : False
      cmd_param :
        dash      : ''
        delim     : ':='
    - name      : imu_upside_down
      desc      : Check if the IMU coordinate system is pointing downwards
      label     : Inverted IMU
      kind      : checkbox
      v         : False
      cmd_param :
        dash      : ''
        delim     : ':='
    - name      : use_openmp
      desc      : Use OpenMP to accelerate computation
      label     : Use OpenMP
      kind      : checkbox
      v         : False
      cmd_param :
        dash      : ''
        delim     : ':='

  - name  : car_fusion
    topic : /config/car_fusion
    msg   : ConfigCarFusion
    vars  :
    - name  : min_low_height
      desc  : min_low_height desc sample
      label : Minimum Height(Lower Bound)
      min   : -2
      max   : 0
      v     : -1.5
    - name  : max_low_height
      desc  : max_low_height desc sample
      label : Minimum Height(Upper Bound)
      min   : -2
      max   : 0
      v     : -1.0
    - name  : max_height
      desc  : max_height desc sample
      label : Maximum Height
      min   : 0
      max   : 10
      v     : 2.0
    - name  : min_points
      desc  : min_points desc sample
      label : Min Points in Box
      min   : 1
      max   : 100
      v     : 2
    - name  : dispersion
      desc  : dispersion desc sample
      label : Coefficient of Variation
      min   : 0.0
      max   : 5.0
      v     : 1.0

    - name     : car
      desc     : car desc sample
      label    : Car
      kind     : checkbox
      v        : True
      cmd_param:
        dash     : ''
        delim    : ':='
    - name     : pedestrian
      desc     : pedestrian desc sample
      label    : Pedestrian
      kind     : checkbox
      v        : False
      cmd_param:
        dash     : ''
        delim    : ':='
    - name      : sync
      kind      : hide
      v         : False
      cmd_param :
        dash        : ''
        delim       : ':='
        only_enable : True

  - name  : pedestrian_fusion
    topic : /config/pedestrian_fusion
    msg   : ConfigPedestrianFusion
    vars  :
    - name  : min_low_height
      desc  : min_low_height desc sample
      label : Minimum Height(Lower Bound)
      min   : -2
      max   : 0
      v     : -1.5
    - name  : max_low_height
      desc  : max_low_height desc sample
      label : Minimum Height(Upper Bound)
      min   : -2
      max   : 0
      v     : -1.0
    - name  : max_height
      desc  : max_height desc sample
      label : Maximum Height
      min   : 0
      max   : 10
      v     : 2.0
    - name  : min_points
      desc  : min_points desc sample
      label : Min Points in Box
      min   : 1
      max   : 100
      v     : 2
    - name  : dispersion
      desc  : dispersion desc sample
      label : Coefficient of Variation
      min   : 0.0
      max   : 5.0
      v     : 1.0

  - name  : rcnn
    topic : /config/rcnn
    msg   : ConfigRcnn
    vars  :
    - name  : score_threshold
      desc  : score_threshold desc sample
      label : Score Threshold
      min   : 0.0
      max   : 1.0
      v     : 0.6
    - name  : group_threshold
      desc  : group_threshold desc sample
      label : Group Threshold
      min   : 0.0
      max   : 1.0
      v     : 0.3
    - name  : image_slices
      desc  : image_slices desc sample
      label : Image Slices (proposals)
      min   : 2
      max   : 32
      v     : 16
    - name  : slices_overlap
      desc  : slices_overlap desc sample
      label : Overlap between slices (proposals)
      min   : 0.0
      max   : 1.0
      v     : 0.7
    - name  : b_mean
      desc  : b_mean desc sample
      label : Blue Channel Mean Value (pre processing)
      min   : -255.0
      max   : 255.0
      v     : 192.9801
    - name  : g_mean
      desc  : g_mean desc sample
      label : Green Channel Mean Value (pre processing)
      min   : -255.0
      max   : 255.0
      v     : 115.9465
    - name  : r_mean
      desc  : r_mean desc sample
      label : Red Channel Mean Value (pre processing)
      min   : -255.0
      max   : 255.0
      v     : 122.7717
    - name         : camera_id
      desc         : camera_id desc sample
      kind         : menu
      label        : Camera ID
      choices_type : str
      v            : ''
      cmd_param    :
        dash         : ''
        delim        : ':='
        only_enable  : True

  - name  : ssd
    topic : /config/ssd
    msg   : ConfigSsd
    vars  :
    - name  : score_threshold
      desc  : score_threshold desc sample
      label : Score Threshold
      min   : 0.0
      max   : 1.0
      v     : 0.6
      cmd_param :
        dash      : ''
        delim     : ':='
    - name      : image_src
      desc      : Image Topic to be fed to the network for detection
      label     : image_src
      kind      : str
      v         : /image_raw
      cmd_param :
        dash      : ''
        delim     : ':='
    - name     : network_definition_file
      desc     : Prototxt file which defines the network
      label    : 'network_file (ssd)'
      kind     : path
      v        : ~/ssdcaffe/models/VGGNet/VOC0712Plus/SSD_300x300/deploy.prototxt
      cmd_param:
        dash     : ''
        delim    : ':='
    - name     : pretrained_model_file
      desc     : Trained Caffe model
      label    : 'pattern_file (ssd)'
      kind     : path
      v        : ~/ssdcaffe/models/VGGNet/VOC0712Plus/SSD_300x300/VGG_VOC0712Plus_SSD_300x300_iter_240000.caffemodel
      cmd_param:
        dash     : ''
        delim    : ':='
    - name      : use_gpu
      desc      : use_gpu desc sample
      label     : use_gpu
      kind     : checkbox
      v        : True
      cmd_param :
        dash      : ''
        delim     : ':='
    - name      : gpu_device_id
      desc      : gpu_device_id desc sample
      label     : gpu_device_id
      min       : 0
      max       : 10
      v         : 0
      cmd_param :
        dash      : ''
        delim     : ':='
    - name         : camera_id
      desc         : camera_id desc sample
      kind         : menu
      label        : Camera ID
      choices_type : str
      v            : ''
      cmd_param    :
        dash         : ''
        delim        : ':='
        only_enable  : True

  - name : viewer_sel_cam
    vars :
    - name         : camera_id
      desc         : camera_id desc sample
      kind         : menu
      label        : Camera ID
      choices_type : str
      v            : ''
      cmd_param    :
        dash         : ''
        delim        : ':='
        only_enable  : True

  - name : laserscan2costmap
    vars :
    - name      : resolution
      desc      : resolution desc sample
      label     : resolution
      min       : 0.0
      max       : 0.2
      v         : 0.1
      cmd_param :
        dash      : ''
        delim     : ':='
    - name      : scan_size_x
      desc      : scan_size_x desc sample
      label     : scan_size_x
      min       : 0
      max       : 2000
      v         : 1000
      cmd_param :
        dash      : ''
        delim     : ':='
    - name      : scan_size_y
      desc      : scan_size_y desc sample
      label     : scan_size_y
      min       : 0
      max       : 2000
      v         : 1000
      cmd_param :
        dash      : ''
        delim     : ':='
    - name      : map_size_x
      desc      : map_size_x desc sample
      label     : map_size_x
      min       : 0
      max       : 1000
      v         : 500
      cmd_param :
        dash      : ''
        delim     : ':='
    - name      : map_size_y
      desc      : map_size_y desc sample
      label     : map_size_y
      min       : 0
      max       : 1000
      v         : 500
      cmd_param :
        dash      : ''
        delim     : ':='
    - name      : scan_topic
      desc      : scan_topic desc sample
      label     : scan_topic
      kind      : str
      v         : /scan
      cmd_param :
        dash      : ''
        delim     : ':='
    - name      : sensor_frame
      desc      : sensor_frame desc sample
      label     : sensor_frame
      v         : /velodyne
      kind      : str
      cmd_param :
        dash      : ''
        delim     : ':='

  - name : points2costmap
    vars :
    - name      : resolution
      desc      : Map resolution [meter]
      label     : resolution
      min       : 0.0
      max       : 1.0
      v         : 0.2
      cmd_param :
        dash      : ''
        delim     : ':='
    - name      : cell_width
      desc      : Map cell size x
      label     : map_size_x
      min       : 0
      max       : 1000
      v         : 300
      cmd_param :
        dash      : ''
        delim     : ':='
    - name      : cell_height
      desc      : Map cell size y
      label     : map_size_y
      min       : 0
      max       : 1000
      v         : 150
      cmd_param :
        dash      : ''
        delim     : ':='
    - name      : offset_x
      desc      : Map offset of x [meter]
      label     : map_offset_x
      min       : -100
      max       : 100
      v         : 25.0
      cmd_param :
        dash      : ''
        delim     : ':='
    - name      : offset_y
      desc      : Map offset of y [meter]
      label     : map_offset_y
      min       : -100
      max       : 100
      v         : 0.0
      cmd_param :
        dash      : ''
        delim     : ':='
    - name      : offset_z
      desc      : Map offset of z [meter]
      label     : map_offset_z
      min       : -100
      max       : 100
      v         : -2.0
      cmd_param :
        dash      : ''
        delim     : ':='
    - name      : points_topic
      desc      : Subscribing topic for generating a cost map (PointCloud2 message)
      label     : Points Topic
      kind      : str
      v         : /points_lanes
      cmd_param :
        dash      : ''
        delim     : ':='

  - name : dist_transform
    vars :
    - name      : max_distance
      desc      : Max distance for distance transform
      label     : Max Distance
      min       : 0.0
      max       : 20.0
      v         : 3.0
      cmd_param :
        dash      : ''
        delim     : ':='
    - name      : map_topic
      desc      : Subscribing topic of OccupancyGrid message
      label     : Map Topic
      kind      : str
      v         : /realtime_cost_map
      cmd_param :
        dash      : ''
        delim     : ':='<|MERGE_RESOLUTION|>--- conflicted
+++ resolved
@@ -1976,62 +1976,6 @@
       label: enable_display_marker
       kind : checkbox
       v    : False
-<<<<<<< HEAD
-    - name : MainState_ChangeFlag
-      desc : Forcibly change state if enable force change flags.
-      label: MainState_ChangeFlag
-      kind : radio_box
-      choices:
-      - NOT_CHANGE
-      - START_State
-      - INITIAL_State
-      - LOCATE_VEHICLE_State
-      - DRIVE_State
-      - MISSION_COMPLETE_State
-      - EMERGENCY_State
-      v   : 0
-    - name : SubState_Acc_ChangeFlag
-      desc : Forcibly change state if enable force change flags.
-      label: SubState_Acc_ChangeFlag
-      kind : radio_box
-      choices:
-      - NOT_CHANGE
-      - ACC_ACCELERATION_State
-      - ACC_DECELERATION_State
-      - ACC_KEEP_State
-      v   : 0
-    - name : SubState_Str_ChangeFlag
-      desc : Forcibly change state if enable force change flags.
-      label: SubState_Str_ChangeFlag
-      kind : radio_box
-      choices:
-      - NOT_CHANGE
-      - STR_STRAIGHT_State
-      - STR_LEFT_State
-      - STR_RIGHT_State
-      v   : 0
-    - name : SubState_Behavior_ChangeFlag
-      desc : Forcibly change state if enable force change flags.
-      label: SubState_Behavior_ChangeFlag
-      kind : radio_box
-      choices:
-      - NOT_CHANGE
-      - BEHAVIOR_LANECHANGE_LEFT_State
-      - BEHAVIOR_LANECHANGE_RIGHT_State
-      - BEHAVIOR_LANECHANGE_OBSTACLE_AVOIDANCE_State
-      v   : 0
-    - name : SubState_Perception_ChangeFlag
-      desc : Forcibly change state if enable force change flags.
-      label: SubState_Perception_ChangeFlag
-      kind : radio_box
-      choices:
-      - NOT_CHANGE
-      - DETECT_OBSTACLE_STATE
-      - DETECT_STOPLINE_STATE
-      - DETECT_TRAFFICLIGHT_STATE
-      v   : 0
-=======
->>>>>>> cab6a1f6
     - name : convergence_threshold
       desc : Convergence threshold to DRIVE_STATE from LOCATE_VEHICLE_STATE.(Meter)
       label: convergence_threshold
@@ -2961,7 +2905,6 @@
       cmd_param :
         dash        : ''
         delim       : ':='
-<<<<<<< HEAD
     - name      : use_velocity_visualizer
       desc      : velocity visualizer desc sample
       label     : Velocity Visualizer
@@ -2969,7 +2912,6 @@
       v         : False
       cmd_param :
         var_name    : use_velocity_visualizer
-=======
     - name      : disableDecisionMaker
       desc      : if you not check this, you have to run a decisionmaker node.
       label     : 'disableDecisionMaker'
@@ -2984,7 +2926,6 @@
       kind      : checkbox
       v         : false
       cmd_param :
->>>>>>> cab6a1f6
         dash        : ''
         delim       : ':='
 
