name : Computing
subs :
- subs :
  - name : Localization
    desc : Localization desc sample
    subs :
    - name : gnss_localizer
      desc : gnss_localizer desc sample
      subs :
      - name : fix2tfpose
        desc : fix2tfpose desc sample
        cmd  : rosrun gnss_localizer fix2tfpose
        gui  :
          stat_topic : [ gnss ]
      - name : nmea2tfpose
        desc : nmea2tfpose desc sample
        #cmd  : rosrun gnss_localizer nmea2tfpose
        cmd  : roslaunch gnss_localizer nmea2tfpose.launch
        gui  :
          stat_topic : [ gnss ]
    - name : ndt_localizer
      desc : ndt_localizer desc sample
      subs :
      - name : ndt_mapping
        desc : ndt_mapping desc sample
        cmd  : roslaunch ndt_localizer ndt_mapping.launch
        param: ndt_mapping
        gui  :
          dialog : MyDialogNdtMapping
      - name : lazy_ndt_mapping
        cmd  : roslaunch ndt_localizer lazy_ndt_mapping.launch
        param: ndt_mapping
        gui  :
          dialog : MyDialogNdtMapping
      - name : ndt_matching
        desc : ndt_matching desc sample
        cmd  : roslaunch ndt_localizer ndt_matching.launch
        param: ndt
        gui  :
          stat_topic : [ /ndt_stat.ndt_stat.exe_time ]
          x  :
            user_category : ''
          yaw:
            flags : [ nl ]
          max:
            user_category : ''
          layer:
            flags : [ nl ]
          sync :
            func : self.button_synchronization.GetValue()
    - name : icp_localizer
      subs :
      - name : icp_matching
        cmd  : roslaunch icp_localizer icp_matching.launch
        param: icp
    - name : vel_pose_mux
      desc : vel_pose_mux desc sample
      subs :
      - name : vel_pose_mux
        desc : vel_pose_mux desc sample
        cmd  : roslaunch vel_pose_mux vel_pose_mux.launch
        param: vel_pose_mux
        gui  :
           pose_mux_select:
             depend : sim_mode
             depend_bool : 'lambda v : v == 0'
           vel_mux_select:
             depend : sim_mode
             depend_bool : 'lambda v : v == 0'
           stat_topic : [ lf ]

  - name : Detection
    desc : Detection desc sample
    subs :
    - name : cv_detector
      desc : cv_detector desc sample
      subs :
      - name : dpm_ocv
        desc : dpm_ocv desc sample
        cmd  : roslaunch cv_tracker dpm_ocv.launch
        param: dpm_ocv
        gui  :
          flags                  : [ open_dialog, need_camera_info ]
          config_dialog          : MyDialogCarPedestrian
          car_pedestrian_obj_key : { car : car_dpm, pedestrian : pedestrian_dpm }
          open_dialog            : MyDialogDpm
          use_gpu :
            flags  : [ nl ]
          car :
            user_category : Detection Target
          pedestrian :
            border : 16
            flags  : [ left ]
          sel_cam_dialog_only : [ camera_id ]
          sel_cam_dialog_allow: [ camera_id ]
          camera_id :
            border : 16
            flags : [ all ]
          sync :
            func : self.button_synchronization.GetValue()

      - name : dpm_ttic
        desc : dpm_ttic desc sample
        cmd  : roslaunch cv_tracker dpm_ttic.launch
        param: dpm_ttic
        gui  :
          flags                  : [ open_dialog, need_camera_info ]
          config_dialog          : MyDialogCarPedestrian
          car_pedestrian_obj_key : { car : car_dpm, pedestrian : pedestrian_dpm }
          open_dialog            : MyDialogDpm
          use_gpu :
            flags  : [ nl ]
          car :
            user_category : Detection Target
          pedestrian :
            border : 16
            flags  : [ left ]
          part_model_car :
            flags  : [ hline ]
          sel_cam_dialog_only : [ camera_id ]
          sel_cam_dialog_allow: [ camera_id ]
          camera_id :
            border : 16
            flags : [ all ]
          sync :
            func : self.button_synchronization.GetValue()

      - name : rcnn_msr
        desc : rcnn_msr desc sample
        cmd  : roslaunch cv_tracker rcnn.launch
        param: rcnn
        gui   :
          flags : [ need_camera_info ]
          sel_cam_dialog_only : [ camera_id ]
          sel_cam_dialog_allow: [ camera_id ]
          camera_id :
            border : 16
            flags : [ all ]

      - name : ssd_unc
        desc : ssd_unc desc sample
        cmd  : roslaunch cv_tracker ssd.launch
        param: ssd
        gui   :
          flags : [ need_camera_info ]
          sel_cam_dialog_only : [ camera_id ]
          sel_cam_dialog_allow: [ camera_id ]
          camera_id :
            border : 16
            flags : [ all ]

      - name : range_fusion
        desc : range_fusion desc sample
        cmd  : roslaunch cv_tracker ranging.launch
        param: car_fusion
        gui  :
          flags                  : [ open_dialog ]
          config_dialog          : MyDialogCarPedestrian
          car_pedestrian_obj_key : { car : car_fusion, pedestrian : pedestrian_fusion }
          config_dialog_only     : [ min_low_height, max_low_height, max_height, min_points, dispersion ]
          open_dialog_only       : [ car, pedestrian ]
          open_dialog_ok_label   : Start
          car :
            user_category : Detection Target
          pedestrian :
            border : 16
            flags  : [ left ]
          sync :
            func : self.button_synchronization.GetValue()

      - name : klt_track
        desc : klt_track desc sample
        cmd  : roslaunch cv_tracker klt_tracking.launch
        param: car_kf
        gui  :
          flags : [ need_camera_info ]
          sel_cam_dialog_only : [ camera_id ]
          sel_cam_dialog_allow: [ camera_id ]
          camera_id :
            border : 16
            flags : [ all ]
          sync :
            func : self.button_synchronization.GetValue()

      - name : kf_track
        desc : kf_track desc sample
        cmd  : roslaunch cv_tracker kf_tracking.launch
        param: car_kf
        gui  :
          flags                  : [ open_dialog, need_camera_info ]
          config_dialog          : MyDialogCarPedestrian
          car_pedestrian_obj_key : { car : car_kf, pedestrian : pedestrian_kf }
          config_dialog_only     :
            - initial_lifespan
            - default_lifespan
            - noise_covariance
            - measurement_noise_covariance
            - error_estimate_covariance
            - percentage_of_overlapping
            - orb_features
            - use_orb
          open_dialog_only       : [ car, pedestrian ]
          open_dialog_ok_label   : Start
          car :
            user_category : Detection Target
          pedestrian :
            border : 16
            flags  : [ left ]
          sel_cam_dialog_only : [ camera_id ]
          sel_cam_dialog_allow: [ camera_id ]
          camera_id :
            border : 16
            flags : [ all ]
          sync :
            func : self.button_synchronization.GetValue()

      - name : obj_reproj
        desc : obj_reproj desc sample
        cmd  : roslaunch cv_tracker reprojection.launch
        param: obj_reproj
        gui  :
          flags                : [ open_dialog, no_link, need_camera_info ]
          open_dialog_ok_label : Start
          car :
            user_category : Detection Target
          pedestrian :
            border : 16
            flags  : [ left ]
          sel_cam_dialog_only : [ camera_id ]
          sel_cam_dialog_allow: [ camera_id ]
          camera_id :
            border : 16
            flags : [ all ]
          sync :
            func : self.button_synchronization.GetValue()

    - name : lidar_detector
      desc : lidar_detector desc sample
      subs :
      - name : euclidean_cluster
        desc : euclidean_cluster desc sample
        cmd  : roslaunch lidar_tracker euclidean_clustering.launch
        param: euclidean_cluster
        gui  :
          sync :
            func : self.button_synchronization.GetValue()
      - name : svm_lidar_detect
        desc : svm_lidar_detect desc sample
        cmd  : roslaunch lidar_tracker svm_lidar_detect.launch
        param: svm_lidar_detect
        gui  :
          sync :
            func : self.button_synchronization.GetValue()
      - name : pf_lidar_track
        desc : pf_lidar_track desc sample
        cmd  : roslaunch lidar_tracker pf_lidar_track.launch
        param: pf_lidar_track
        gui  :
          sync :
            func : self.button_synchronization.GetValue()
      - name : obj_fusion
        desc : obj_fusion desc sample
        cmd  : roslaunch lidar_tracker obj_fusion.launch
        param: obj_fusion
        gui  :
          flags                : [ open_dialog, no_link ]
          open_dialog_ok_label : Start
          car :
            user_category : Detection Target
          pedestrian :
            border : 16
            flags  : [ left ]
          sync :
            func : self.button_synchronization.GetValue()

    - name : road_wizard
      desc : road_wizard desc sample
      subs :
      - name : feat_proj
        desc : feat_proj desc sample
        cmd  : roslaunch road_wizard feat_proj.launch
        param: feat_proj
        gui  :
          flags : [ need_camera_info ]
          sel_cam_dialog_only : [ camera_id ]
          sel_cam_dialog_allow: [ camera_id ]
          camera_id :
            border : 16
            flags : [ all ]

      - name : region_tlr
        desc : region_tlr desc sample
        cmd  : roslaunch road_wizard traffic_light_recognition.launch
        param: region_tlr
        gui  :
          flags : [ need_camera_info ]
          sel_cam_dialog_only : [ camera_id ]
          sel_cam_dialog_allow: [ camera_id ]
          camera_id :
            border : 16
            flags : [ all ]

    - name : viewers
      desc : viewers desc sample
      subs :
      - name : image_viewer
        desc : image_viewer desc sample
        cmd  : roslaunch viewers viewers.launch viewer_type:=image_viewer
        param: viewer_sel_cam
        gui  :
          flags : [ need_camera_info ]
          sel_cam_dialog_only : [ camera_id ]
          sel_cam_dialog_allow: [ camera_id ]
          camera_id :
            border : 16
            flags : [ all ]
      - name : image_d_viewer
        desc : image_d_viewer desc sample
        cmd  : roslaunch viewers viewers.launch viewer_type:=image_d_viewer
        param: viewer_sel_cam
        gui  :
          flags : [ need_camera_info ]
          sel_cam_dialog_only : [ camera_id ]
          sel_cam_dialog_allow: [ camera_id ]
          camera_id :
            border : 16
            flags : [ all ]
      - name : points_image_viewer
        desc : points_image_viewer desc sample
        cmd  : roslaunch viewers viewers.launch viewer_type:=points_image_viewer
        param: viewer_sel_cam
        gui  :
          flags : [ need_camera_info ]
          sel_cam_dialog_only : [ camera_id ]
          sel_cam_dialog_allow: [ camera_id ]
          camera_id :
            border : 16
            flags : [ all ]
      - name : points_image_d_viewer
        desc : points_image_d_viewer desc sample
        cmd  : roslaunch viewers viewers.launch viewer_type:=points_image_d_viewer
        param: viewer_sel_cam
        gui  :
          flags : [ need_camera_info ]
          sel_cam_dialog_only : [ camera_id ]
          sel_cam_dialog_allow: [ camera_id ]
          camera_id :
            border : 16
            flags : [ all ]
      - name : vscan_image_viewer
        desc : vscan_image_viewer desc sample
        cmd  : roslaunch viewers viewers.launch viewer_type:=vscan_image_viewer
        param: viewer_sel_cam
        gui  :
          flags : [ need_camera_info ]
          sel_cam_dialog_only : [ camera_id ]
          sel_cam_dialog_allow: [ camera_id ]
          camera_id :
            border : 16
            flags : [ all ]
      - name : vscan_image_d_viewer
        desc : vscan_image_d_viewer desc sample
        cmd  : roslaunch viewers viewers.launch viewer_type:=vscan_image_d_viewer
        param: viewer_sel_cam
        gui  :
          flags : [ need_camera_info ]
          sel_cam_dialog_only : [ camera_id ]
          sel_cam_dialog_allow: [ camera_id ]
          camera_id :
            border : 16
            flags : [ all ]
      - name : traffic_light_viewer
        desc : traffic_light_viewer desc sample
        cmd  : roslaunch viewers viewers.launch viewer_type:=traffic_light_viewer

  - name : Semantics
    desc : Semantics desc sample
    subs :
    - name : laserscan2costmap
      desc : laserscan2costmap desc sample
      cmd  : roslaunch object_map laserscan2costmap.launch
      param: laserscan2costmap
      gui  :
        scan_topic:
          flags : [ nl ]

    - name : points2costmap
      desc : points2costmap desc sample
      cmd  : roslaunch object_map points2costmap.launch
      param: points2costmap
      
    - name : potential_field
      desc : potential_field desc sample
      cmd  : roslaunch object_map potential_field.launch
      param: potential_field

- subs :
  - name : Mission Planning
    desc : Mission Planning desc sample
    subs :
    - name : lane_planner
      desc : lane_planner desc sample
      subs :
      - name : lane_navi
        desc : lane_navi desc sample
        cmd  : roslaunch lane_planner lane_navi.launch
        param: lane_navi
      - name : lane_rule
        desc : lane_rule desc sample
        cmd  : rosrun lane_planner lane_rule
        param: lane_rule
      - name : lane_stop
        desc : lane_stop desc sample
        cmd  : rosrun lane_planner lane_stop
        param: lane_stop
        gui  :
          dialog: MyDialogLaneStop
      - name : lane_select
        desc : lane_select desc sample
        cmd  : roslaunch lane_planner lane_select.launch
        param: lane_select
    - name : freespace_planner
      desc : freespace_planner desc sample
      subs :
      - name : astar_navi
        desc : astar_navi desc sample
        cmd  : roslaunch freespace_planner astar_navi.launch
        param: astar_navi

  - name : Motion Planning
    desc : Motion Planning desc sample
    subs :
    - name : astar_planner
      desc : astar_planner desc sample
      subs :
      - name : velocity_set
        desc : velocity_set desc sample
        cmd  : roslaunch astar_planner velocity_set.launch
        param: velocity_set
        gui  :
          use_crosswalk_detection : { border : 4, flags : [ all ] }
      - name : obstacle_avoid
        desc : obstacle_avoid desc sample
        cmd  : rosrun astar_planner obstacle_avoid
    - name : lattice_planner
      desc : lattice_planner desc sample
      subs :
      - name : lattice_velocity_set
        desc : lattice_velocity_set desc sample
        cmd  : roslaunch lattice_planner lattice_velocity_set.launch
        param: lattice_velocity_set
        gui  :
          use_crosswalk_detection : { border : 4, flags : [ all ] }
      - name : path_select
        desc : path_select desc sample
        cmd  : rosrun lattice_planner path_select
      - name : lattice_trajectory_gen
        desc : lattice_trajectory_gen desc sample
        cmd  : roslaunch lattice_planner lattice_trajectory_gen.launch
        param: lane_follower_trajgen
        gui  :
          velocity:
            depend : param_flag
            depend_bool : 'lambda v : v == 1'
          lookahead_threshold:
            depend : param_flag
            depend_bool : 'lambda v : v == 1'
          minimum_lookahead_threshold:
            depend : param_flag
            depend_bool : 'lambda v : v == 0'
          threshold_ratio:
            depend : param_flag
            depend_bool : 'lambda v : v == 0'
          stat_topic : [ lf ]
      - name : lattice_twist_convert
        desc : lattice_twist_convert desc sample
        cmd  : rosrun lattice_planner lattice_twist_convert

    - name : waypoint_maker
      desc : waypoint_maker desc sample
      subs :
       - name : waypoint_loader
         desc : waypoint_loader desc sample
         cmd  : roslaunch waypoint_maker waypoint_loader.launch
         param: waypoint_loader
         gui  :
           lane_waypoint_csv :
             prop  : 1
       - name : waypoint_saver
         desc : waypoint_saver desc sample
         cmd  : roslaunch waypoint_maker waypoint_saver.launch
         param: waypoint_saver
         gui  :
           save_filename :
             prop  : 1
           save_velocity :
             flags : [ nl ]
       - name : waypoint_clicker
         desc : waypoint_clicker desc sample
         cmd  : rosrun waypoint_maker waypoint_clicker
         param: waypoint_clicker
    - name : waypoint_follower
      desc : waypoint_follower desc sample
      subs :
       - name : pure_pursuit
         desc : pure_pursuit desc sample
         cmd  : roslaunch waypoint_follower pure_pursuit.launch
         param: waypoint_follower
         gui  :
           velocity:
             depend : param_flag
             depend_bool : 'lambda v : v == 1'
           lookahead_distance:
             depend : param_flag
             depend_bool : 'lambda v : v == 1'
           minimum_lookahead_distance:
             depend : param_flag
             depend_bool : 'lambda v : v == 0'
           lookahead_ratio:
             depend : param_flag
             depend_bool : 'lambda v : v == 0'
           stat_topic : [ lf ]
       - name : twist_filter
         desc : twist_filter desc sample
         cmd  : roslaunch waypoint_follower twist_filter.launch
         param: twist_filter
       - name : wf_simulator
         desc : wf_simulator desc sample
         cmd  : roslaunch waypoint_follower wf_simulator.launch
         param: wf_simulator
         gui  :
           initialize_source :
             flags : [ nl ]
  - name : State
    desc : State desc sample
    subs :
    - name : state_machine
      desc : state_machine desc sample
      subs :
      - name : state_machine
        desc : state_machine desc sample
        cmd  : rosrun state_machine state_machine

<<<<<<< HEAD

=======
>>>>>>> c0147261
buttons:
  car_dpm :
    param   : car_dpm
  pedestrian_dpm :
    param   : pedestrian_dpm
  car_fusion :
    param   : car_fusion
  pedestrian_fusion :
    param   : pedestrian_fusion
  car_kf :
    param   : car_kf
  pedestrian_kf :
    param   : pedestrian_kf
  synchronization :
    desc: synchronization desc sample
    run : roslaunch runtime_manager synchronization.launch

sys_gui:
  dialog   : MyDialogParam
  cpu_chks :
    user_category : Migration Allowance
    user_category_add : [ [ all ], 8 ]
    flags         : [ nl ]
  nice     :
    user_category : Best-Effort
    user_category_add : [ [ all, expand ], 8 ]
    flags         : [ nl, hline ]
  real_time:
    flags         : [ nl, left ]
    border        : 8
  policy   :
    border        : 16
    flags         : [ left ]
    depend        : real_time
  prio     :
    border        : 16
    flags         : [ left, nl ]
    depend        : real_time
  period   :
    border        : 16
    flags         : [ top, left ]
    depend        : real_time
  budget   :
    border        : 16
    flags         : [ top, left ]
    depend        : real_time

params :
  - name  : sys
    vars  :
    - name     : cpu_chks
      desc     : cpu_chks desc sample
      label    : CPU
      kind     : checkboxes
      item_n   : psutil.NUM_CPUS
      v        : []
    - name     : nice
      desc     : nice desc sample
      label    : 'nice:'
      kind     : num
      v        : 0
    - name     : real_time
      desc     : real_time desc sample
      label    : Real-Time
      kind     : checkbox
      v        : False
    - name     : policy
      desc     : policy desc sample
      label    : Policy
      kind     : menu
      choices  : [ FIFO, RR ]
      choices_type : str
      v        : fifo
    - name     : prio
      desc     : prio desc sample
      label    : 'prio:'
      kind     : num
      v        : 99
    - name     : period
      desc     : period desc sample
      label    : 'period(ms):'
      kind     : num
      v        : 100
    - name     : budget
      desc     : budget desc sample
      label    : 'budget(ms):'
      kind     : num
      v        : 20

  - name  : dpm_ocv
    vars  :
    - name     : use_gpu
      desc     : use_gpu desc sample
      label    : Use GPU
      kind     : radio_box
      choices  : [ 'False', 'True' ]
      descs    : [ 'False desc sample', 'True desc sample' ]
      choices_type : str
      choices_style: h
      v        : 'False'
      cmd_param:
        dash     : ''
        delim    : ':='
    - name     : car
      desc     : car desc sample
      label    : Car
      kind     : checkbox
      v        : True
      cmd_param:
        dash     : ''
        delim    : ':='
    - name     : pedestrian
      desc     : pedestrian desc sample
      label    : Pedestrian
      kind     : checkbox
      v        : False
      cmd_param:
        dash     : ''
        delim    : ':='
    - name     : model_file_car
      desc     : model_file_car desc sample
      label    : 'model_file (Car)'
      kind     : path
      v        : $(rospack find cv_tracker)/data/car_2008.xml
      cmd_param:
        dash     : ''
        delim    : ':='
    - name     : model_file_pedestrian
      desc     : model_file_pedestrian desc sample
      label    : 'model_file (Pedestrian)'
      kind     : path
      v        : $(rospack find cv_tracker)/data/person.xml
      cmd_param:
        dash     : ''
        delim    : ':='
    - name         : camera_id
      desc         : camera_id desc sample
      kind         : menu
      label        : Camera ID
      choices_type : str
      v            : ''
      cmd_param    :
        dash         : ''
        delim        : ':='
        only_enable  : True
    - name      : sync
      kind      : hide
      v         : False
      cmd_param :
        dash        : ''
        delim       : ':='
        only_enable : True

  - name  : dpm_ttic
    vars  :
    - name     : use_gpu
      desc     : use_gpu desc sample
      label    : Use GPU
      kind     : radio_box
      choices  : [ 'False', 'True' ]
      descs    : [ 'False desc sample', 'True desc sample' ]
      choices_type : str
      choices_style: h
      v        : 'False'
      cmd_param:
        dash     : ''
        delim    : ':='
    - name     : car
      desc     : car desc sample
      label    : Car
      kind     : checkbox
      v        : True
      cmd_param:
        dash     : ''
        delim    : ':='
    - name     : pedestrian
      desc     : pedestrian desc sample
      label    : Pedestrian
      kind     : checkbox
      v        : False
      cmd_param:
        dash     : ''
        delim    : ':='
    - name     : comp_model_car
      desc     : comp_model_car desc sample
      label    : 'comp_model (Car)'
      kind     : path
      v        : $(rospack find cv_tracker)/data/car_comp.csv
      cmd_param:
        dash     : ''
        delim    : ':='
    - name     : root_model_car
      desc     : root_model_car desc sample
      label    : 'root_model (Car)'
      kind     : path
      v        : $(rospack find cv_tracker)/data/car_root.csv
      cmd_param:
        dash     : ''
        delim    : ':='
    - name     : part_model_car
      desc     : part_model_car desc sample
      label    : 'part_model (Car)'
      kind     : path
      v        : $(rospack find cv_tracker)/data/car_part.csv
      cmd_param:
        dash     : ''
        delim    : ':='
    - name     : comp_model_pedestrian
      desc     : comp_model_pedestrian desc sample
      label    : 'comp_model (Pedestrian)'
      kind     : path
      v        : $(rospack find cv_tracker)/data/person_comp.csv
      cmd_param:
        dash     : ''
        delim    : ':='
    - name     : root_model_pedestrian
      desc     : root_model_pedestrian desc sample
      label    : 'root_model (Pedestrian)'
      kind     : path
      v        : $(rospack find cv_tracker)/data/person_root.csv
      cmd_param:
        dash     : ''
        delim    : ':='
    - name     : part_model_pedestrian
      desc     : part_model_pedestrian desc sample
      label    : 'part_model (Pedestrian)'
      kind     : path
      v        : $(rospack find cv_tracker)/data/person_part.csv
      cmd_param:
        dash     : ''
        delim    : ':='
    - name         : camera_id
      desc         : camera_id desc sample
      kind         : menu
      label        : Camera ID
      choices_type : str
      v            : ''
      cmd_param    :
        dash         : ''
        delim        : ':='
        only_enable  : True
    - name      : sync
      kind      : hide
      v         : False
      cmd_param :
        dash        : ''
        delim       : ':='
        only_enable : True

  - name  : car_dpm
    topic : /config/car_dpm
    msg   : ConfigCarDpm
    vars  :
    - name  : score_threshold
      desc  : score_threshold desc sample
      label : Score Threshold
      min   : -2
      max   : 2
      v     : -0.5
    - name  : group_threshold
      desc  : group_threshold desc sample
      label : Group Threshold
      min   : 0
      max   : 1
      v     : 0.1
    - name  : Lambda
      desc  : Lambda desc sample
      label : Lambda
      min   : 1
      max   : 20
      v     : 10
    - name  : num_cells
      desc  : num_cells desc sample
      label : Num Cells
      min   : 2
      max   : 10
      v     : 8
    - name  : num_bins
      desc  : num_bins desc sample
      label : Num Bins
      min   : 2
      max   : 10
      v     : 9

  - name  : pedestrian_dpm
    topic : /config/pedestrian_dpm
    msg   : ConfigPedestrianDpm
    vars  :
    - name  : score_threshold
      desc  : score_threshold desc sample
      label : Score Threshold
      min   : -2
      max   : 2
      v     : 0.6
    - name  : group_threshold
      desc  : group_threshold desc sample
      label : Group Threshold
      min   : 0
      max   : 1
      v     : 0.3
    - name  : Lambda
      desc  : Lambda desc sample
      label : Lambda
      min   : 1
      max   : 20
      v     : 10
    - name  : num_cells
      desc  : num_cells desc sample
      label : Num Cells
      min   : 2
      max   : 10
      v     : 8
    - name  : num_bins
      desc  : num_bins desc sample
      label : Num Bins
      min   : 2
      max   : 10
      v     : 9

  - name  : euclidean_cluster
    vars  :
    - name    : remove_ground
      desc    : remove_ground desc sample
      label   : 'remove ground'
      kind    : checkbox
      v       : True
      cmd_param :
        dash        : ''
        delim       : ':='
    - name    : pose_estimation
      desc    : pose_estimation desc sample
      label   : 'pose_estimation'
      kind    : checkbox
      v       : True
      cmd_param :
        dash        : ''
        delim       : ':='
    - name    : use_diffnormals
      desc    : use_diffnormals desc sample
      label   : 'use_diffnormals'
      kind    : checkbox
      v       : False
      cmd_param :
        dash        : ''
        delim       : ':='
    - name    : publish_filtered
      desc    : publish_filtered desc sample
      label   : 'publish filtered'
      kind    : checkbox
      v       : False
      cmd_param :
        dash        : ''
        delim       : ':='
    - name    : downsample_cloud
      desc    : downsample_cloud desc sample
      label   : 'downsample_cloud'
      kind    : checkbox
      v       : False
      cmd_param :
        dash        : ''
        delim       : ':='
    - name    : leaf_size
      desc    : leaf_size desc sample
      label   : 'leaf size'
      min       : 0
      max       : 1
      v       : 0.1
      cmd_param :
        dash        : ''
        delim       : ':='
    - name    : cluster_size_min
      desc    : cluster_size_min desc sample
      label   : 'cluster size minimum'
      min       : 0
      max       : 100000
      v       : 20
      cmd_param :
        dash        : ''
        delim       : ':='
    - name    : cluster_size_max
      desc    : cluster_size_max desc sample
      label   : 'cluster size maximum'
      min       : 0
      max       : 100000
      v       : 100000
      cmd_param :
        dash        : ''
        delim       : ':='
    - name    : clip_min_height
      desc    : clip_min_height desc sample
      label   : 'clip_min_height (~sensor height)'
      min       : -5
      max       : 5
      v       : -1.3
      cmd_param :
        dash        : ''
        delim       : ':='
    - name    : clip_max_height
      desc    : clip_max_height desc sample
      label   : 'clip_max_height (above sensor)'
      min       : 0
      max       : 5
      v       : 0.5
      cmd_param :
        dash        : ''
        delim       : ':='
    - name    : remove_points_upto
      desc    : remove_points_upto desc sample
      label   : 'remove_points_upto (ignore points up to this distance)'
      min       : 0
      max       : 2.5
      v       : 0.0
      cmd_param :
        dash        : ''
        delim       : ':='
    - name    : keep_lanes
      desc    : keep_lanes desc sample
      label   : 'keep_only_lanes_points'
      kind    : checkbox
      v       : False
      cmd_param :
        dash        : ''
        delim       : ':='
    - name    : keep_lane_left_distance
      desc    : keep_lane_left_distance desc sample
      label   : 'keep_lane_left_distance'
      min       : 0
      max       : 100
      v       : 5.0
      cmd_param :
        dash        : ''
        delim       : ':='
    - name    : keep_lane_right_distance
      desc    : keep_lane_right_distance desc sample
      label   : 'keep_lane_right_distance'
      min       : 0
      max       : 100
      v       : 5.0
      cmd_param :
        dash        : ''
        delim       : ':='
    - name    : clustering_distances
      desc    : clustering_distances desc sample
      label   : 'clustering_distances (no spaces)'
      kind    : str
      v       : '[15,30,45,60]'
      cmd_param :
        dash        : ''
        delim       : ':='
    - name    : clustering_thresholds
      desc    : clustering_thresholds desc sample
      label   : 'clustering_thresholds (no spaces)'
      kind    : str
      v       : '[0.5,1.1,1.6,2.1,2.6]'
      cmd_param :
        dash        : ''
        delim       : ':='
    - name    : output_frame
      desc    : output_frame desc sample
      label   : 'output_frame'
      kind    : str
      v       : velodyne
      cmd_param :
        dash        : ''
        delim       : ':='
    - name      : sync
      kind      : hide
      v         : False
      cmd_param :
        dash        : ''
        delim       : ':='
        only_enable : True


  - name  : ndt
    topic : /config/ndt
    msg   : ConfigNdt
    vars  :
    - name  : init_pos_gnss
      desc  : init_pos_gnss desc sample
      kind  : radio_box
      choices:
      - Initial Pos
      - GNSS
      descs :
      - Initial Pos desc sample
      - GNSS desc sample
      v     : 1
    - name  : x
      desc  : x desc sample
      label : 'x:'
      v     : 0.0
    - name  : y
      desc  : y desc sample
      label : 'y:'
      v     : 0.0
    - name  : z
      desc  : z desc sample
      label : 'z:'
      v     : 0.0
    - name  : roll
      desc  : roll desc sample
      label : 'roll:'
      v     : 0.0
    - name  : pitch
      desc  : pitch desc sample
      label : 'pitch:'
      v     : 0.0
    - name  : yaw
      desc  : yaw desc sample
      label : 'yaw:'
      v     : 0.0
#    - name  : lidar_original
#      kind  : radio_box
#      choices:
#      - Lidar
#      - Original
#      v     : 1
#    - name  : max
#      label : 'Max:'
#      v     : 63
#    - name  : min
#      label : 'Min:'
#      v     : 0
#    - name  : layer
#      label : 'Layer:'
#      v     : 1
    - name  : use_predict_pose
      desc  : use_predict_pose desc sample
      label : Predict Pose
      kind  : radio_box
      choices: [ 'OFF', 'ON' ]
      descs  : [ 'OFF desc sample', 'ON desc sample' ]
      choices_style: h
      v     : 1
    - name  : error_threshold
      desc  : error_threshold desc sample
      label : Error Threshold
      min   : 0
      max   : 10
      v     : 1.0
    - name  : resolution
      desc  : resolution desc sample
      label : Resolution
      min   : 0
      max   : 10
      v     : 1.0
    - name  : step_size
      desc  : step_size desc sample
      label : Step Size
      min   : 0
      max   : 1
      v     : 0.1
    - name  : trans_esp
      desc  : trans_esp desc sample
      label : Trans ESP
      min   : 0
      max   : 0.1
      v     : 0.01
#    - name  : leaf_size
#      label : Leaf Size
#      min   : 0
#      max   : 10
#      v     : 2.0
#    - name  : angle_error
#      label : Angle Error
#      min   : -180.0
#      max   : 180.0
#      step  : 0.1
#      v     : 0
#    - name  : shift_x
#      label : Shift X
#      min   : -2.0
#      max   : 2.0
#      v     : 0
#    - name  : shift_y
#      label : Shift Y
#      min   : -2.0
#      max   : 2.0
#      v     : 0
#    - name  : shift_z
#      label : Shift Z
#      min   : -2.0
#      max   : 2.0
#      v     : 0
    - name      : sync
      kind      : hide
      v         : False
      cmd_param :
        dash        : ''
        delim       : ':='
        only_enable : True
    - name      : use_openmp
      desc      : use_openmp desc sample
      label     : Use OpenMP
      kind      : checkbox
      v         : False
      cmd_param :
        dash      : ''
        delim     : ':='
    - name      : get_height
      desc      : get_height desc sample
      label     : Get Height
      kind      : checkbox
      v         : False
      cmd_param :
        dash      : ''
        delim     : ':='

  - name  : icp
    topic : /config/icp
    msg   : ConfigICP
    vars  :
    - name  : init_pos_gnss
      kind  : radio_box
      choices:
      - Initial Pos
      - GNSS
      v     : 1
    - name  : x
      label : 'x:'
      v     : 0.0
    - name  : y
      label : 'y:'
      v     : 0.0
    - name  : z
      label : 'z:'
      v     : 0.0
    - name  : roll
      label : 'roll:'
      v     : 0.0
    - name  : pitch
      label : 'pitch:'
      v     : 0.0
    - name  : yaw
      label : 'yaw:'
      v     : 0.0
    - name  : use_predict_pose
      label : Predict Pose
      kind  : radio_box
      choices: [ 'OFF', 'ON' ]
      choices_style: h
      v     : 1
    - name  : error_threshold
      label : Error Threshold
      min   : 0
      max   : 10
      v     : 1.0
    - name  : maximum_iterations
      label : Maximum Iterations
      min   : 10
      max   : 1000
      v     : 100
    - name  : transformation_epsilon
      label : Transformation Epsilon
      min   : 0.001
      max   : 0.1
      v     : 0.01
    - name  : max_correspondence_distance
      label : Max Correspondence Distance
      min   : 0.1
      max   : 10
      v     : 1.0
    - name  : euclidean_fitness_epsilon
      label : Euclidean Fitness Epsilon
      min   : 0.01
      max   : 10
      v     : 0.1
    - name  : ransac_outlier_rejection_threshold
      label : RANSAC Outlier Rejection Threshold
      min   : 0.1
      max   : 10
      step  : 0.1
      v     : 1.0
    - name      : sync
      kind      : hide
      v         : False
      cmd_param :
        dash        : ''
        delim       : ':='
        only_enable : True

  - name  : vel_pose_mux
    vars  :
    - name    : pose_mux_select
      desc    : pose_mux_select desc sample
      label   : Pose Select
      kind    : radio_box
      choices : ['ndt_matching','gnss']
      descs   : ['ndt_matching desc sample', 'gnss desc sample']
      v       : 0
      cmd_param:
        dash     : ''
        delim    : ':='
    - name    : vel_mux_select
      desc    : vel_mux_select desc sample
      label   : Velocity Select
      kind    : radio_box
      choices : ['ndt_matching','CAN','MKZ']
      descs   : ['ndt_matching desc sample', 'CAN desc sample', 'MKZ desc sample']
      v       : 0
      cmd_param:
        dash     : ''
        delim    : ':='
    - name    : sim_mode
      desc    : sim_mode desc sample
      label   : 'Simulation Mode'
      kind    : checkbox
      v       : False
      cmd_param:
        dash     : ''
        delim    : ':='

  - name  : waypoint_follower
    topic : /config/waypoint_follower
    msg   : ConfigWaypointFollower
    vars  :
    - name  : param_flag
      desc  : param_flag desc sample
      kind  : radio_box
      choices:
      - Waypoint
      - Dialog
      descs :
      - Waypoint desc sample
      - Dialog desc sample
      v     : 1
    - name  : velocity
      desc  : velocity desc sample
      label : Velocity
      min   : 0
      max   : 60
      v     : 5.0
    - name  : lookahead_distance
      desc  : lookahead_distance desc sample
      label : Lookahead Distance
      min   : 0
      max   : 30
      v     : 4.0
    - name  : lookahead_ratio
      desc  : lookahead_ratio desc sample
      label : lookahead_ratio
      min   : 0.0
      max   : 5.0
      v     : 2.0
    - name  : minimum_lookahead_distance
      desc  : minimum_lookahead_distance desc sample
      label : minimum_lookahead_distance
      min   : 0.0
      max   : 20.0
      v     : 6.0
    - name  : displacement_threshold
      desc  : displacement_threshold desc sample
      label : displacement_threshold
      min   : 0
      max   : 1.0
      v     : 0.0
    - name  : relative_angle_threshold
      desc  : relative_angle_threshold desc sample
      label : relative_angle_threshold
      min   : 0
      max   : 90
<<<<<<< HEAD
      v     : 0
    - name    : linear_interpolate_mode
=======
      v     : 0   
    - name    : is_linear_interpolation
>>>>>>> c0147261
      desc    : linear_interpolate_mode desc sample
      label   : 'Linear Interpolation'
      kind    : checkbox
      v       : True
      cmd_param :
        dash        : ''
        delim       : ':='
<<<<<<< HEAD

=======
    - name    : publishes_for_steering_robot
      desc    : linear_interpolate_mode desc sample
      label   : 'Publishes topic for steering robot'
      kind    : checkbox
      v       : False
      cmd_param :
        dash        : ''
        delim       : ':='
        
>>>>>>> c0147261
  - name  : velocity_set
    topic : /config/velocity_set
    msg   : ConfigVelocitySet
    vars  :
    - name  : use_crosswalk_detection
      desc  : use_crosswalk_detection desc sample
      label : Use Crosswalk Detection
      kind  : checkbox
      v     : False
      cmd_param:
        dash     : ''
        delim    : ':='
    - name  : others_distance
      desc  : others_distance desc sample
      label : Others Distance (m)
      min   : 0
      max   : 50
      v     : 15.0
    - name  : detection_range
      desc  : detection_range desc sample
      label : Detection Range (m)
      min   : 0
      max   : 10
      v     : 1.3
    - name  : deceleration_range
      desc  : deceleration_range desc sample
      label : Deceleration Range (m)
      min   : 0
      max   : 10
      v     : 0
    - name  : threshold_points
      desc  : threshold_points desc sample
      label : Points Threshold
      min   : 0
      max   : 30
      v     : 5
    - name  : detection_height_top
      desc  : detection_height_top desc sample
      label : Detection Height Top (m)
      min   : 0
      max   : 10
      v     : 0.1
    - name  : detection_height_bottom
      desc  : detection_height_bottom desc sample
      label : Detection Height Bottom (m)
      min   : -10
      max   : 0
      v     : -1.5
    - name  : deceleration
      desc  : deceleration desc sample
      label : Deceleration (m/s^2)
      min   : 0
      max   : 5
      v     : 0.7
    - name  : velocity_change_limit
      desc  : velocity_change_limit desc sample
      label : Velocity Change Limit (km/h)
      min   : 5
      max   : 40
      v     : 7.0
    - name  : temporal_waypoints_size
      desc  : temporal_waypoints_size desc sample
      label : Temporal Waypoints Size
      min   : 0
      max   : 150
      v     : 100.0

  - name  : lattice_velocity_set
    topic : /config/lattice_velocity_set
    msg   : ConfigLatticeVelocitySet
    vars  :
    - name  : use_crosswalk_detection
      desc  : use_crosswalk_detection desc sample
      label : Use Crosswalk Detection
      kind  : checkbox
      v     : False
      cmd_param:
        dash     : ''
        delim    : ':='
    - name  : others_distance
      desc  : others_distance desc sample
      label : Others Distance (m)
      min   : 0
      max   : 50
      v     : 15.0
    - name  : detection_range
      desc  : detection_range desc sample
      label : Detection Range (m)
      min   : 0
      max   : 10
      v     : 1.3
    - name  : deceleration_range
      desc  : deceleration_range desc sample
      label : Deceleration Range (m)
      min   : 0
      max   : 10
      v     : 0
    - name  : threshold_points
      desc  : threshold_points desc sample
      label : Points Threshold
      min   : 0
      max   : 30
      v     : 15
    - name  : detection_height_top
      desc  : detection_height_top desc sample
      label : Detection Height Top (m)
      min   : 0
      max   : 10
      v     : 0.1
    - name  : detection_height_bottom
      desc  : detection_height_bottom desc sample
      label : Detection Height Bottom (m)
      min   : -10
      max   : 0
      v     : -1.5
    - name  : deceleration
      desc  : deceleration desc sample
      label : Deceleration (m/s^2)
      min   : 0
      max   : 5
      v     : 0.7
    - name  : velocity_change_limit
      desc  : velocity_change_limit desc sample
      label : Velocity Change Limit (km/h)
      min   : 5
      max   : 40
      v     : 7.0
    - name  : temporal_waypoints_size
      desc  : temporal_waypoints_size desc sample
      label : Temporal Waypoints (m)
      min   : 0
      max   : 150
      v     : 100.0


  - name  : lane_follower_trajgen
    topic : /config/waypoint_follower
    msg   : ConfigWaypointFollower
    vars  :
    - name  : param_flag
      desc  : param_flag desc sample
      kind  : radio_box
      choices:
      - Waypoint
      - Dialog
      descs :
      - Waypoint desc sample
      - Dialog desc sample
      v     : 1
    - name  : velocity
      desc  : velocity desc sample
      label : Velocity
      min   : 0
      max   : 60
      v     : 5.0
    - name  : lookahead_distance
      desc  : lookahead_distance desc sample
      label : Lookahead Distance
      min   : 0
      max   : 30
      v     : 4.0
    - name  : lookahead_ratio
      desc  : lookahead_ratio desc sample
      label : lookahead_ratio
      min   : 1.0
      max   : 5.0
      v     : 2.0
    - name  : minimum_lookahead_distance
      desc  : minimum_lookahead_distance desc sample
      label : minimum_lookahead_distance
      min   : 2.0
      max   : 10.0
      v     : 6.0
    - name    : sim_mode
      desc    : sim_mode desc sample
      label   : 'Simulation Mode'
      kind    : checkbox
      v       : False
      cmd_param :
        dash        : ''
        delim       : ':='
    - name    : prius_mode
      desc    : prius_mode desc sample
      label   : 'Prius Mode'
      kind    : checkbox
      v       : False
      cmd_param :
        dash        : ''
        delim       : ':='
    - name    : mkz_mode
      desc    : mkz_mode desc sample
      label   : 'MKZ Mode'
      kind    : checkbox
      v       : False
      cmd_param :
        dash        : ''
        delim       : ':='

  - name  : twist_filter
    topic : /config/twist_filter
    msg   : ConfigTwistFilter
    vars  :
    - name    : lateral_accel_limit
      desc    : lateral_accel_limit  desc sample
      label   : 'lateral_accel_limit :'
      min   : 0
      max   : 5.0
      v         : 0.8
<<<<<<< HEAD
    - name    : lowpass_gain_linear_x
      desc    : lowpass_gain_linear_x  desc sample
      label   : 'lowpass_gain_linear_x :'
      min   : 0
      max   : 1.0
      v         : 0.0
    - name    : lowpass_gain_angular_z
      desc    : lowpass_gain_angular_z  desc sample
      label   : 'lowpass_gain_angular_z :'
      min   : 0
      max   : 1.0
      v         : 0.0
=======
>>>>>>> c0147261

  - name  : wf_simulator
    vars  :
    - name    : initialize_source
      desc    : initialize_source desc sample
      label   : Initialize Source
      kind    : radio_box
      choices : ['Rviz','ndt_localizer','GNSS']
      descs   : ['Rviz desc sample', 'ndt_localizer desc sample', 'GNSS desc sample']
      choices_type : str
      v       : Rviz
      cmd_param:
        dash     : ''
        delim    : ':='
    - name      : accel_rate
      desc      :
      label   : 'accel_rate(m/s^2) :'
      v         : 1.0
      cmd_param :
        dash        : ''
        delim       : ':='

  - name  : car_kf
    topic : /config/car_kf
    msg   : ConfigCarKf
    vars  :
    - name  : initial_lifespan
      desc  : initial_lifespan desc sample
      label : Initial Lifespan
      min   : 1
      max   : 100
      v     : 4
    - name  : default_lifespan
      desc  : default_lifespan desc sample
      label : Default Lifespan
      min   : 1
      max   : 100
      v     : 8
    - name  : noise_covariance
      desc  : noise_covariance desc sample
      label : Noise Covariance
      min   : 1
      max   : 1000
      v     : 1.0
    - name  : measurement_noise_covariance
      desc  : measurement_noise_covariance desc sample
      label : Measurement Noise Covariance
      min   : 1
      max   : 1000
      v     : 25.0
    - name  : error_estimate_covariance
      desc  : error_estimate_covariance desc sample
      label : Error estimate covariance
      min   : 1
      max   : 10000000
      v     : 1000000.0
    - name  : percentage_of_overlapping
      desc  : percentage_of_overlapping desc sample
      label : Percentage of Overlapping
      min   : 0
      max   : 100
      v     : 0.0
    - name  : orb_features
      desc  : orb_features desc sample
      label : Number of ORB features
      min   : 500
      max   : 5000
      v     : 2000
    - name  : use_orb
      desc  : use_orb desc sample
      label : Use ORB Matching?
      min   : 0
      max   : 1
      v     : 0

    - name     : car
      desc     : car desc sample
      label    : Car
      kind     : checkbox
      v        : True
      cmd_param:
        dash     : ''
        delim    : ':='
    - name     : pedestrian
      desc     : pedestrian desc sample
      label    : Pedestrian
      kind     : checkbox
      v        : False
      cmd_param:
        dash     : ''
        delim    : ':='
    - name         : camera_id
      desc         : camera_id desc sample
      kind         : menu
      label        : Camera ID
      choices_type : str
      v            : ''
      cmd_param    :
        dash         : ''
        delim        : ':='
        only_enable  : True
    - name      : sync
      kind      : hide
      v         : False
      cmd_param :
        dash        : ''
        delim       : ':='
        only_enable : True

  - name  : pedestrian_kf
    topic : /config/pedestrian_kf
    msg   : ConfigPedestrianKf
    vars  :
    - name  : initial_lifespan
      desc  : initial_lifespan desc sample
      label : Initial Lifespan
      min   : 1
      max   : 100
      v     : 4
    - name  : default_lifespan
      desc  : default_lifespan desc sample
      label : Default Lifespan
      min   : 1
      max   : 100
      v     : 8
    - name  : noise_covariance
      desc  : noise_covariance desc sample
      label : Noise Covariance
      min   : 1
      max   : 1000
      v     : 1.0
    - name  : measurement_noise_covariance
      desc  : measurement_noise_covariance desc sample
      label : Measurement Noise Covariance
      min   : 1
      max   : 1000
      v     : 25.0
    - name  : error_estimate_covariance
      desc  : error_estimate_covariance desc sample
      label : Error estimate covariance
      min   : 1
      max   : 10000000
      v     : 1000000.0
    - name  : percentage_of_overlapping
      desc  : percentage_of_overlapping desc sample
      label : Percentage of Overlapping
      min   : 0
      max   : 100
      v     : 0.0
    - name  : orb_features
      desc  : orb_features desc sample
      label : Number of ORB features
      min   : 500
      max   : 5000
      v     : 2000
    - name  : use_orb
      desc  : use_orb desc sample
      label : Use ORB Matching?
      min   : 0
      max   : 1
      v     : 0

  - name : obj_reproj
    vars :
    - name     : car
      desc     : car desc sample
      label    : Car
      kind     : checkbox
      v        : True
      cmd_param:
        dash     : ''
        delim    : ':='
    - name     : pedestrian
      desc     : pedestrian desc sample
      label    : Pedestrian
      kind     : checkbox
      v        : False
      cmd_param:
        dash     : ''
        delim    : ':='
    - name         : camera_id
      desc         : camera_id desc sample
      kind         : menu
      label        : Camera ID
      choices_type : str
      v            : ''
      cmd_param    :
        dash         : ''
        delim        : ':='
        only_enable  : True
    - name      : sync
      kind      : hide
      v         : False
      cmd_param :
        dash        : ''
        delim       : ':='
        only_enable : True

  - name : obj_fusion
    vars :
    - name     : car
      desc     : car desc sample
      label    : Car
      kind     : checkbox
      v        : True
      cmd_param:
        dash     : ''
        delim    : ':='
    - name     : pedestrian
      desc     : pedestrian desc sample
      label    : Pedestrian
      kind     : checkbox
      v        : False
      cmd_param:
        dash     : ''
        delim    : ':='
    - name      : sync
      kind      : hide
      v         : False
      cmd_param :
        dash        : ''
        delim       : ':='
        only_enable : True

  - name : feat_proj
    topic: /config/adjust_xy
    msg  : adjust_xy
    vars :
    - name : x
      desc : x desc sample
      label: x
      min  : -100
      max  : 100
      v    : 0
    - name : y
      desc : y desc sample
      label: y
      min  : -100
      max  : 100
      v    : 0
    - name         : camera_id
      desc         : camera_id desc sample
      kind         : menu
      label        : Camera ID
      choices_type : str
      v            : ''
      cmd_param    :
        dash         : ''
        delim        : ':='
        only_enable  : True

  - name : region_tlr
    topic: /config/superimpose
    msg  : Bool
    vars :
    - name  : data
      desc  : data desc sample
      label : Display superimpose result
      kind  : checkbox
      v     : False
    - name         : camera_id
      desc         : camera_id desc sample
      kind         : menu
      label        : Camera ID
      choices_type : str
      v            : ''
      cmd_param    :
        dash         : ''
        delim        : ':='
        only_enable  : True

  - name  : traffic_light
    vars :
    - name      : file
      desc      : file desc sample
      kind      : path
      path_type : dir
      v         : /tmp
      cmd_param :
        dash        : ''
        delim       : ':='

  - name  : lane_navi
    vars  :
    - name      : velocity
      desc      : velocity desc sample
      label     : Velocity (km/h)
      min       : 0
      max       : 200
      v         : 40.0
      cmd_param :
        dash        : ''
        delim       : ':='
    - name      : output_file
      desc      : output_file desc sample
      label     : Output File
      kind      : path
      path_type : save
      v         : /tmp/lane_waypoint.csv
      cmd_param :
        dash        : ''
        delim       : ':='

  - name  : lane_rule
    topic : /config/lane_rule
    msg   : ConfigLaneRule
    vars  :
    - name      : acceleration
      desc      : acceleration desc sample
      label     : Acceleration (m/s^2)
      min       : 0
      max       : 100
      v         : 1.0
    - name      : stopline_search_radius
      desc      : stopline_search_radius desc sample
      label     : Stopline Search Radius (m)
      min       : 0
      max       : 100
      v         : 1.0
    - name      : number_of_zeros_ahead
      desc      : number_of_zeros_ahead desc sample
      label     : Number of Zeros Ahead
      min       : 0
      max       : 100
      v         : 0
    - name      : number_of_zeros_behind
      desc      : number_of_zeros_behind desc sample
      label     : Number of Zeros Behind
      min       : 0
      max       : 100
      v         : 0

  - name  : lane_stop
    topic : /light_color_managed
    msg   : traffic_light
    no_save_vars : [ lane_stop ]
    vars  :
    - name  : traffic_light
      desc  : traffic_light desc sample
      v     : 0
    - name  : lane_stop
      v     : False

  - name  : lane_select
    vars  :
    - name      : distance_threshold
      desc      : distance_threshold desc sample
      label     : Distance threshold to neighbor lanes (m)
      min       : 0
      max       : 20
      v         : 5.0
      cmd_param :
        var_name    : distance_threshold
        dash        : ''
        delim       : ':='
    - name      : lane_change_interval
      desc      : lane_change_interval desc sample
      label     : Lane change interval (s)
      min       : 0
      max       : 30
      v         : 1
      cmd_param :
        var_name    : lane_change_interval
        dash        : ''
        delim       : ':='

  - name  : astar_navi
    vars  :
    - name  : use_back
      desc  : Use reverse motion for planning
      label : Use Reverse Motion
      kind  : checkbox
      v     : False
      cmd_param:
        dash     : ''
        delim    : ':='
    - name      : waypoint_velocity_kmph
      desc      : Velocity of planned waypoints
      label     : Waypoint Velocity
      min       : 0.0
      max       : 40.0
      v         : 5.0
      cmd_param :
        dash      : ''
        delim     : ':='

  - name  : waypoint_saver
    vars  :
    - name      : save_filename
      desc      : save_filename desc sample
      label     : Save File
      kind      : path
      path_type : save
      v         : '/tmp/saved_waypoints.csv'
      cmd_param :
        var_name    : save_finename
        dash        : ''
        delim       : ':='
    - name  : save_velocity
      descs : When you save the velocity in each waypoints, Please check if /current_velocity is publishing
      label : Save /current_velocity
      kind    : checkbox
      v       : False
      cmd_param :
        dash        : ''
        delim       : ':='
    - name      : interval
      desc      : interval desc sample
      label     : Interval
      v         : 1.0
      cmd_param :
        dash        : ''
        delim       : ':='

  - name  : waypoint_clicker
    vars  :
    - name      : velocity
      desc      : velocity desc sample
      label     : Velocity (km/h)
      min       : 0
      max       : 200
      v         : 40.0
      rosparam  : /waypoint_clicker/velocity
    - name      : output_file
      desc      : output_file desc sample
      label     : Output File
      kind      : path
      path_type : save
      v         : /tmp/lane_waypoint.csv
      rosparam  : /waypoint_clicker/output_file

  - name  : waypoint_loader
    vars  :
    - name      : multi_lane_csv
      desc      : driving_lane_csv desc sample
      label     : Multi Lane
      kind      : path
      path_type : multi
      v         : /tmp/driving_lane.csv
      cmd_param :
        dash        : ''
        delim       : ':='
<<<<<<< HEAD
    - name      : passing_lane_csv
      desc      : passing_lane_csv desc sample
      label     : Passing
      kind      : path
      v         : /tmp/driving_lane.csv
      cmd_param :
        dash        : ''
        delim       : ':='
    - name      : decelerate
=======
    - name      : decelerate  
>>>>>>> c0147261
      desc      : decelerate   desc sample
      label   : 'decelerate :'
      v         : 1.0
      cmd_param :
        dash        : ''
        delim       : ':='

  - name  : ndt_mapping
    topic : /config/ndt_mapping
    msg   : ConfigNdtMapping
    flags : [ no_init_update ]
    vars  :
    - name      : resolution
      desc      : resolution desc sample
      label     : Resolution
      min       : 0.0
      max       : 10.0
      v         : 1.0
    - name      : step_size
      desc      : step_size desc sample
      label     : Step Size
      min       : 0.0
      max       : 1.0
      v         : 0.1
    - name      : trans_eps
      desc      : trans_eps desc sample
      label     : Trans EPS
      min       : 0.0
      max       : 0.1
      v         : 0.01
    - name      : leaf_size
      desc      : leaf_size desc sample
      label     : Leaf Size
      min       : 0.0
      max       : 10.0
      v         : 1.0
    - name      : use_openmp
      desc      : use_openmp desc sample
      label     : Use OpenMP
      kind      : checkbox
      v         : False
      cmd_param :
        dash      : ''
        delim     : ':='

  - name  : car_fusion
    topic : /config/car_fusion
    msg   : ConfigCarFusion
    vars  :
    - name  : min_low_height
      desc  : min_low_height desc sample
      label : Minimum Height(Lower Bound)
      min   : -2
      max   : 0
      v     : -1.5
    - name  : max_low_height
      desc  : max_low_height desc sample
      label : Minimum Height(Upper Bound)
      min   : -2
      max   : 0
      v     : -1.0
    - name  : max_height
      desc  : max_height desc sample
      label : Maximum Height
      min   : 0
      max   : 10
      v     : 2.0
    - name  : min_points
      desc  : min_points desc sample
      label : Min Points in Box
      min   : 1
      max   : 100
      v     : 2
    - name  : dispersion
      desc  : dispersion desc sample
      label : Coefficient of Variation
      min   : 0.0
      max   : 5.0
      v     : 1.0

    - name     : car
      desc     : car desc sample
      label    : Car
      kind     : checkbox
      v        : True
      cmd_param:
        dash     : ''
        delim    : ':='
    - name     : pedestrian
      desc     : pedestrian desc sample
      label    : Pedestrian
      kind     : checkbox
      v        : False
      cmd_param:
        dash     : ''
        delim    : ':='
    - name      : sync
      kind      : hide
      v         : False
      cmd_param :
        dash        : ''
        delim       : ':='
        only_enable : True

  - name  : pedestrian_fusion
    topic : /config/pedestrian_fusion
    msg   : ConfigPedestrianFusion
    vars  :
    - name  : min_low_height
      desc  : min_low_height desc sample
      label : Minimum Height(Lower Bound)
      min   : -2
      max   : 0
      v     : -1.5
    - name  : max_low_height
      desc  : max_low_height desc sample
      label : Minimum Height(Upper Bound)
      min   : -2
      max   : 0
      v     : -1.0
    - name  : max_height
      desc  : max_height desc sample
      label : Maximum Height
      min   : 0
      max   : 10
      v     : 2.0
    - name  : min_points
      desc  : min_points desc sample
      label : Min Points in Box
      min   : 1
      max   : 100
      v     : 2
    - name  : dispersion
      desc  : dispersion desc sample
      label : Coefficient of Variation
      min   : 0.0
      max   : 5.0
      v     : 1.0

  - name  : rcnn
    topic : /config/rcnn
    msg   : ConfigRcnn
    vars  :
    - name  : score_threshold
      desc  : score_threshold desc sample
      label : Score Threshold
      min   : 0.0
      max   : 1.0
      v     : 0.6
    - name  : group_threshold
      desc  : group_threshold desc sample
      label : Group Threshold
      min   : 0.0
      max   : 1.0
      v     : 0.3
    - name  : image_slices
      desc  : image_slices desc sample
      label : Image Slices (proposals)
      min   : 2
      max   : 32
      v     : 16
    - name  : slices_overlap
      desc  : slices_overlap desc sample
      label : Overlap between slices (proposals)
      min   : 0.0
      max   : 1.0
      v     : 0.7
    - name  : b_mean
      desc  : b_mean desc sample
      label : Blue Channel Mean Value (pre processing)
      min   : -255.0
      max   : 255.0
      v     : 192.9801
    - name  : g_mean
      desc  : g_mean desc sample
      label : Green Channel Mean Value (pre processing)
      min   : -255.0
      max   : 255.0
      v     : 115.9465
    - name  : r_mean
      desc  : r_mean desc sample
      label : Red Channel Mean Value (pre processing)
      min   : -255.0
      max   : 255.0
      v     : 122.7717
    - name         : camera_id
      desc         : camera_id desc sample
      kind         : menu
      label        : Camera ID
      choices_type : str
      v            : ''
      cmd_param    :
        dash         : ''
        delim        : ':='
        only_enable  : True

  - name : viewer_sel_cam
    vars :
    - name         : camera_id
      desc         : camera_id desc sample
      kind         : menu
      label        : Camera ID
      choices_type : str
      v            : ''
      cmd_param    :
        dash         : ''
        delim        : ':='
        only_enable  : True

  - name : laserscan2costmap
    vars :
    - name      : resolution
      desc      : resolution desc sample
      label     : resolution
      min       : 0.0
      max       : 0.2
      v         : 0.1
      cmd_param :
        dash      : ''
        delim     : ':='
    - name      : scan_size_x
      desc      : scan_size_x desc sample
      label     : scan_size_x
      min       : 0
      max       : 2000
      v         : 1000
      cmd_param :
        dash      : ''
        delim     : ':='
    - name      : scan_size_y
      desc      : scan_size_y desc sample
      label     : scan_size_y
      min       : 0
      max       : 2000
      v         : 1000
      cmd_param :
        dash      : ''
        delim     : ':='
    - name      : map_size_x
      desc      : map_size_x desc sample
      label     : map_size_x
      min       : 0
      max       : 1000
      v         : 500
      cmd_param :
        dash      : ''
        delim     : ':='
    - name      : map_size_y
      desc      : map_size_y desc sample
      label     : map_size_y
      min       : 0
      max       : 1000
      v         : 500
      cmd_param :
        dash      : ''
        delim     : ':='
    - name      : scan_topic
      desc      : scan_topic desc sample
      label     : scan_topic
      kind      : str
      v         : /scan
      cmd_param :
        dash      : ''
        delim     : ':='
    - name      : sensor_frame
      desc      : sensor_frame desc sample
      label     : sensor_frame
      v         : /velodyne
      kind      : str
      cmd_param :
        dash      : ''
        delim     : ':='

  - name : points2costmap
    vars :
    - name      : resolution
      desc      : resolution desc sample
      label     : resolution
      min       : 0.0
      max       : 0.2
      v         : 0.1
      cmd_param :
        dash      : ''
        delim     : ':='
    - name      : cell_width
      desc      : cell_width desc sample
      label     : map_size_x
      min       : 0
      max       : 1000
      v         : 500
      cmd_param :
        dash      : ''
        delim     : ':='
    - name      : cell_height
      desc      : cell_height desc sample
      label     : map_size_y
      min       : 0
      max       : 1000
      v         : 500
      cmd_param :
        dash      : ''
        delim     : ':='
    - name      : points_topic
      desc      : Subscribing topic for generating a cost map (PointCloud2 message)
      label     : Points Topic
      kind      : str
      v         : /points_lanes
      cmd_param :
        dash      : ''
        delim     : ':='<|MERGE_RESOLUTION|>--- conflicted
+++ resolved
@@ -541,10 +541,6 @@
         desc : state_machine desc sample
         cmd  : rosrun state_machine state_machine
 
-<<<<<<< HEAD
-
-=======
->>>>>>> c0147261
 buttons:
   car_dpm :
     param   : car_dpm
@@ -1307,13 +1303,8 @@
       label : relative_angle_threshold
       min   : 0
       max   : 90
-<<<<<<< HEAD
-      v     : 0
-    - name    : linear_interpolate_mode
-=======
       v     : 0   
     - name    : is_linear_interpolation
->>>>>>> c0147261
       desc    : linear_interpolate_mode desc sample
       label   : 'Linear Interpolation'
       kind    : checkbox
@@ -1321,9 +1312,6 @@
       cmd_param :
         dash        : ''
         delim       : ':='
-<<<<<<< HEAD
-
-=======
     - name    : publishes_for_steering_robot
       desc    : linear_interpolate_mode desc sample
       label   : 'Publishes topic for steering robot'
@@ -1333,7 +1321,6 @@
         dash        : ''
         delim       : ':='
         
->>>>>>> c0147261
   - name  : velocity_set
     topic : /config/velocity_set
     msg   : ConfigVelocitySet
@@ -1542,7 +1529,6 @@
       min   : 0
       max   : 5.0
       v         : 0.8
-<<<<<<< HEAD
     - name    : lowpass_gain_linear_x
       desc    : lowpass_gain_linear_x  desc sample
       label   : 'lowpass_gain_linear_x :'
@@ -1555,8 +1541,6 @@
       min   : 0
       max   : 1.0
       v         : 0.0
-=======
->>>>>>> c0147261
 
   - name  : wf_simulator
     vars  :
@@ -1999,19 +1983,7 @@
       cmd_param :
         dash        : ''
         delim       : ':='
-<<<<<<< HEAD
-    - name      : passing_lane_csv
-      desc      : passing_lane_csv desc sample
-      label     : Passing
-      kind      : path
-      v         : /tmp/driving_lane.csv
-      cmd_param :
-        dash        : ''
-        delim       : ':='
-    - name      : decelerate
-=======
-    - name      : decelerate  
->>>>>>> c0147261
+    - name      : decelerate 
       desc      : decelerate   desc sample
       label   : 'decelerate :'
       v         : 1.0
