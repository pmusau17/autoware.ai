cmake_minimum_required(VERSION 2.8.12)
project(pos_db)

find_package(catkin REQUIRED COMPONENTS
<<<<<<< HEAD
  roscpp
  gnss
  jsk_recognition_msgs
  jsk_rviz_plugins
  tf
  autoware_msgs
)
=======
        roscpp
        gnss
        jsk_recognition_msgs
        tf
        autoware_msgs
        )

include(FindLibSsh2.cmake)
>>>>>>> a3bf7b32

set(CMAKE_CXX_FLAGS "-std=c++11 -O2 -Wall ${CMAKE_CXX_FLAGS}")

catkin_package(
        CATKIN_DEPENDS
        roscpp
        gnss
        jsk_recognition_msgs
        tf
        autoware_msgs
)

if (LIBSSH2_FOUND)

    include_directories(
            include
            ${catkin_INCLUDE_DIRS}
            ${LIBSSH2_INCLUDE_DIRS}
    )

    add_library(pos_db
            lib/pos_db/SendData.cpp
            lib/pos_db/util.cpp
            )

    add_executable(pos_downloader
            nodes/pos_downloader/pos_downloader.cpp)
    target_link_libraries(pos_downloader
            pos_db
            ${catkin_LIBRARIES}
            ${LIBSSH2_LIBRARIES}
            )

    add_executable(pos_uploader
            nodes/pos_uploader/pos_uploader.cpp)
    target_link_libraries(pos_uploader
            pos_db
            ${catkin_LIBRARIES}
            ${LIBSSH2_LIBRARIES}
            )
    add_dependencies(pos_uploader
            ${catkin_EXPORTED_TARGETS}
            )

    set(CAMERA_YAML "$ENV{HOME}/.ros/autoware/camera_lidar_2d.yaml")

    set_target_properties(pos_uploader
            PROPERTIES COMPILE_FLAGS
            "-DCAMERA_YAML=${CAMERA_YAML}")

    install(TARGETS
            pos_downloader
            pos_db
            pos_uploader
            ARCHIVE DESTINATION ${CATKIN_PACKAGE_LIB_DESTINATION}
            LIBRARY DESTINATION ${CATKIN_PACKAGE_LIB_DESTINATION}
            RUNTIME DESTINATION ${CATKIN_GLOBAL_BIN_DESTINATION})

<<<<<<< HEAD
set_target_properties(pos_uploader
  PROPERTIES COMPILE_FLAGS
  "-DCAMERA_YAML=${CAMERA_YAML}")
=======
    install(DIRECTORY include
            DESTINATION ${CATKIN_PACKAGE_INCLUDE_DESTINATION})
else()
    message("LibSSH2 not found. pos_db package won't be built.")
endif()
>>>>>>> a3bf7b32
<|MERGE_RESOLUTION|>--- conflicted
+++ resolved
@@ -2,24 +2,15 @@
 project(pos_db)
 
 find_package(catkin REQUIRED COMPONENTS
-<<<<<<< HEAD
-  roscpp
-  gnss
-  jsk_recognition_msgs
-  jsk_rviz_plugins
-  tf
-  autoware_msgs
-)
-=======
         roscpp
         gnss
         jsk_recognition_msgs
         tf
+        jsk_rviz_plugins
         autoware_msgs
         )
 
 include(FindLibSsh2.cmake)
->>>>>>> a3bf7b32
 
 set(CMAKE_CXX_FLAGS "-std=c++11 -O2 -Wall ${CMAKE_CXX_FLAGS}")
 
@@ -78,14 +69,8 @@
             LIBRARY DESTINATION ${CATKIN_PACKAGE_LIB_DESTINATION}
             RUNTIME DESTINATION ${CATKIN_GLOBAL_BIN_DESTINATION})
 
-<<<<<<< HEAD
-set_target_properties(pos_uploader
-  PROPERTIES COMPILE_FLAGS
-  "-DCAMERA_YAML=${CAMERA_YAML}")
-=======
     install(DIRECTORY include
             DESTINATION ${CATKIN_PACKAGE_INCLUDE_DESTINATION})
 else()
     message("LibSSH2 not found. pos_db package won't be built.")
-endif()
->>>>>>> a3bf7b32
+endif()