--- conflicted
+++ resolved
@@ -1,15 +1,9 @@
 - name: /can_uploader
   publish: []
   subscribe: [/can_info]
-<<<<<<< HEAD
-- name: obj_downloader
+- name: /obj_downloader
   publish: [/mo_pictogram]
-- name: obj_uploader
-=======
-- name: /obj_downloader
-  publish: [/mo_marker]
   subscribe: []
 - name: /obj_uploader
   publish: []
->>>>>>> 4b260f86
   subscribe: [/car_pose, /pedestrian_pose, /current_pose]