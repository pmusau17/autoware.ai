--- conflicted
+++ resolved
@@ -1,13 +1,6 @@
-<<<<<<< HEAD
-- name: pos_downloader
+- name: /pos_downloader
   publish: [/mo_pictogram]
-- name: pos_uploader
-  subscribe: [/obj_X/obj_pose, /current_pose]
-=======
-- name: /pos_downloader
-  publish: [/mo_marker]
   subscribe: []
 - name: /pos_uploader
   publish: []
-  subscribe: [/*/obj_pose, /current_pose]
->>>>>>> 6a7bd615
+  subscribe: [/*/obj_pose, /current_pose]